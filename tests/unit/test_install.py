from unittest.mock import create_autospec, patch

import pytest
from databricks.labs.blueprint.installation import MockInstallation
from databricks.sdk import WorkspaceClient
from databricks.sdk.service import iam
from databricks.labs.blueprint.tui import MockPrompts
from databricks.labs.remorph.config import (
    RemorphConfigs,
    ReconcileConfig,
    DatabaseConfig,
    ReconcileMetadataConfig,
    LSPConfigOptionV1,
    LSPPromptMethod,
)
from databricks.labs.remorph.contexts.application import ApplicationContext
from databricks.labs.remorph.deployment.configurator import ResourceConfigurator
from databricks.labs.remorph.deployment.installation import WorkspaceInstallation
from databricks.labs.remorph.install import WorkspaceInstaller, TranspilerInstaller
from databricks.labs.remorph.config import TranspileConfig
from databricks.labs.blueprint.wheels import ProductInfo, WheelsV2
from databricks.labs.remorph.reconcile.constants import ReconSourceType, ReconReportType

RECONCILE_DATA_SOURCES = sorted([source_type.value for source_type in ReconSourceType])
RECONCILE_REPORT_TYPES = sorted([report_type.value for report_type in ReconReportType])


@pytest.fixture
def ws():
    w = create_autospec(WorkspaceClient)
    w.current_user.me.side_effect = lambda: iam.User(
        user_name="me@example.com", groups=[iam.ComplexValue(display="admins")]
    )
    return w


<<<<<<< HEAD
SET_IT_LATER = ["Set it later"]
ALL_INSTALLED_DIALECTS_NO_LATER = sorted(["tsql", "snowflake"])
ALL_INSTALLED_DIALECTS = SET_IT_LATER + ALL_INSTALLED_DIALECTS_NO_LATER
TRANSPILERS_FOR_SNOWFLAKE_NO_LATER = sorted(["Remorph Community Transpiler", "Morpheus"])
TRANSPILERS_FOR_SNOWFLAKE = SET_IT_LATER + TRANSPILERS_FOR_SNOWFLAKE_NO_LATER
=======
ALL_INSTALLED_DIALECTS = sorted(["tsql", "snowflake"])
TRANSPILERS_FOR_SNOWFLAKE = sorted(["Remorph Community Transpiler", "Morpheus"])
>>>>>>> 11b2522d
PATH_TO_TRANSPILER_CONFIG = "/some/path/to/config.yml"


@pytest.fixture()
def ws_installer():

    class TestWorkspaceInstaller(WorkspaceInstaller):
        # TODO the below methods currently raise a 404 because the artifacts don't exist yet
        # TODO remove this once they are available !!!
        @classmethod
        def install_rct(cls):
            pass

        @classmethod
        def install_morpheus(cls):
            pass

        def _all_installed_dialects(self):
            return ALL_INSTALLED_DIALECTS_NO_LATER

        def _transpilers_with_dialect(self, dialect):
            return TRANSPILERS_FOR_SNOWFLAKE_NO_LATER

        def _transpiler_config_path(self, transpiler):
            return PATH_TO_TRANSPILER_CONFIG

    def installer(*args, **kwargs) -> WorkspaceInstaller:
        return TestWorkspaceInstaller(*args, **kwargs)

    yield installer


def test_workspace_installer_run_raise_error_in_dbr(ws):
    ctx = ApplicationContext(ws)
    environ = {"DATABRICKS_RUNTIME_VERSION": "8.3.x-scala2.12"}
    with pytest.raises(SystemExit):
        WorkspaceInstaller(
            ctx.workspace_client,
            ctx.prompts,
            ctx.installation,
            ctx.install_state,
            ctx.product_info,
            ctx.resource_configurator,
            ctx.workspace_installation,
            environ=environ,
        )


def test_workspace_installer_run_install_not_called_in_test(ws_installer, ws):
    ws_installation = create_autospec(WorkspaceInstallation)
    ctx = ApplicationContext(ws)
    ctx.replace(
        product_info=ProductInfo.for_testing(RemorphConfigs),
        resource_configurator=create_autospec(ResourceConfigurator),
        workspace_installation=ws_installation,
    )

    provided_config = RemorphConfigs()
    workspace_installer = ws_installer(
        ctx.workspace_client,
        ctx.prompts,
        ctx.installation,
        ctx.install_state,
        ctx.product_info,
        ctx.resource_configurator,
        ctx.workspace_installation,
    )

    returned_config = workspace_installer.run(module="transpile", config=provided_config)

    assert returned_config == provided_config
    ws_installation.install.assert_not_called()


def test_workspace_installer_run_install_called_with_provided_config(ws_installer, ws):
    ws_installation = create_autospec(WorkspaceInstallation)
    ctx = ApplicationContext(ws)
    ctx.replace(
        resource_configurator=create_autospec(ResourceConfigurator),
        workspace_installation=ws_installation,
    )
    provided_config = RemorphConfigs()
    workspace_installer = ws_installer(
        ctx.workspace_client,
        ctx.prompts,
        ctx.installation,
        ctx.install_state,
        ctx.product_info,
        ctx.resource_configurator,
        ctx.workspace_installation,
    )

    returned_config = workspace_installer.run(module="transpile", config=provided_config)

    assert returned_config == provided_config
    ws_installation.install.assert_called_once_with(provided_config)


def test_configure_error_if_invalid_module_selected(ws):
    ctx = ApplicationContext(ws)
    ctx.replace(
        resource_configurator=create_autospec(ResourceConfigurator),
        workspace_installation=create_autospec(WorkspaceInstallation),
    )
    workspace_installer = WorkspaceInstaller(
        ctx.workspace_client,
        ctx.prompts,
        ctx.installation,
        ctx.install_state,
        ctx.product_info,
        ctx.resource_configurator,
        ctx.workspace_installation,
    )

    with pytest.raises(ValueError):
        workspace_installer.configure(module="invalid_module")


def test_workspace_installer_run_install_called_with_generated_config(ws_installer, ws):
    prompts = MockPrompts(
        {
            r"Do you want to override the existing installation?": "no",
            r"Select the source dialect": ALL_INSTALLED_DIALECTS.index("snowflake"),
            r"Select the transpiler": TRANSPILERS_FOR_SNOWFLAKE.index("Morpheus"),
            r"Enter input SQL path.*": "/tmp/queries/snow",
            r"Enter output directory.*": "/tmp/queries/databricks",
            r"Enter error file path.*": "/tmp/queries/errors.log",
            r"Would you like to validate.*": "no",
            r"Open .* in the browser?": "no",
        }
    )
    installation = MockInstallation()
    ctx = ApplicationContext(ws)
    ctx.replace(
        prompts=prompts,
        installation=installation,
        resource_configurator=create_autospec(ResourceConfigurator),
        workspace_installation=create_autospec(WorkspaceInstallation),
    )

    workspace_installer = ws_installer(
        ctx.workspace_client,
        ctx.prompts,
        ctx.installation,
        ctx.install_state,
        ctx.product_info,
        ctx.resource_configurator,
        ctx.workspace_installation,
    )
    workspace_installer.run("transpile")
    installation.assert_file_written(
        "config.yml",
        {
            "catalog_name": "remorph",
            "transpiler_config_path": PATH_TO_TRANSPILER_CONFIG,
            "source_dialect": "snowflake",
            "input_source": "/tmp/queries/snow",
            "output_folder": "/tmp/queries/databricks",
            "error_file_path": "/tmp/queries/errors.log",
            "schema_name": "transpiler",
            "skip_validation": True,
            "version": 3,
        },
    )


def test_configure_transpile_no_existing_installation(ws_installer, ws):
    prompts = MockPrompts(
        {
            r"Do you want to override the existing installation?": "no",
            r"Select the source dialect": ALL_INSTALLED_DIALECTS.index("snowflake"),
            r"Select the transpiler": TRANSPILERS_FOR_SNOWFLAKE.index("Morpheus"),
            r"Enter input SQL path.*": "/tmp/queries/snow",
            r"Enter output directory.*": "/tmp/queries/databricks",
            r"Enter error file path.*": "/tmp/queries/errors.log",
            r"Would you like to validate.*": "no",
            r"Open .* in the browser?": "no",
        }
    )
    installation = MockInstallation()
    ctx = ApplicationContext(ws)
    ctx.replace(
        prompts=prompts,
        installation=installation,
        resource_configurator=create_autospec(ResourceConfigurator),
        workspace_installation=create_autospec(WorkspaceInstallation),
    )
    workspace_installer = ws_installer(
        ctx.workspace_client,
        ctx.prompts,
        ctx.installation,
        ctx.install_state,
        ctx.product_info,
        ctx.resource_configurator,
        ctx.workspace_installation,
    )

    config = workspace_installer.configure(module="transpile")
    expected_morph_config = TranspileConfig(
        transpiler_config_path=PATH_TO_TRANSPILER_CONFIG,
<<<<<<< HEAD
=======
        transpiler_options={},
>>>>>>> 11b2522d
        source_dialect="snowflake",
        input_source="/tmp/queries/snow",
        output_folder="/tmp/queries/databricks",
        error_file_path="/tmp/queries/errors.log",
        skip_validation=True,
        catalog_name="remorph",
        schema_name="transpiler",
    )
    expected_config = RemorphConfigs(transpile=expected_morph_config)
    assert config == expected_config
    installation.assert_file_written(
        "config.yml",
        {
            "catalog_name": "remorph",
            "transpiler_config_path": PATH_TO_TRANSPILER_CONFIG,
            "input_source": "/tmp/queries/snow",
            "output_folder": "/tmp/queries/databricks",
            "error_file_path": "/tmp/queries/errors.log",
            "schema_name": "transpiler",
            "skip_validation": True,
            "source_dialect": "snowflake",
            "version": 3,
        },
    )


@patch("databricks.labs.remorph.install.WorkspaceInstaller.install_rct")
@patch("databricks.labs.remorph.install.WorkspaceInstaller.install_morpheus")
def test_configure_transpile_installation_no_override(mock_install_morpheus, mock_install_rct, ws):
    mock_install_rct.return_value = None
    mock_install_morpheus.return_value = None

    prompts = MockPrompts(
        {
            r"Do you want to override the existing installation?": "no",
        }
    )
    ctx = ApplicationContext(ws)
    ctx.replace(
        prompts=prompts,
        resource_configurator=create_autospec(ResourceConfigurator),
        workspace_installation=create_autospec(WorkspaceInstallation),
        installation=MockInstallation(
            {
                "config.yml": {
                    "transpiler_config_path": PATH_TO_TRANSPILER_CONFIG,
                    "source_dialect": "snowflake",
                    "catalog_name": "transpiler_test",
                    "input_source": "sf_queries",
                    "output_folder": "out_dir",
                    "schema_name": "convertor_test",
                    "sdk_config": {
                        "warehouse_id": "abc",
                    },
                    "version": 3,
                }
            }
        ),
    )

    workspace_installer = WorkspaceInstaller(
        ctx.workspace_client,
        ctx.prompts,
        ctx.installation,
        ctx.install_state,
        ctx.product_info,
        ctx.resource_configurator,
        ctx.workspace_installation,
    )
    with pytest.raises(SystemExit):
        workspace_installer.configure(module="transpile")


def test_configure_transpile_installation_config_error_continue_install(ws_installer, ws):
    prompts = MockPrompts(
        {
            r"Do you want to override the existing installation?": "no",
            r"Select the source dialect": ALL_INSTALLED_DIALECTS.index("snowflake"),
            r"Select the transpiler": TRANSPILERS_FOR_SNOWFLAKE.index("Morpheus"),
            r"Enter input SQL path.*": "/tmp/queries/snow",
            r"Enter output directory.*": "/tmp/queries/databricks",
            r"Enter error file path.*": "/tmp/queries/errors.log",
            r"Would you like to validate.*": "no",
            r"Open .* in the browser?": "no",
        }
    )
    installation = MockInstallation(
        {
            "config.yml": {
                "invalid_transpiler": "some value",  # Invalid key
                "source_dialect": "snowflake",
                "catalog_name": "transpiler_test",
                "input_source": "sf_queries",
                "output_folder": "out_dir",
                "error_file_path": "error_log",
                "schema_name": "convertor_test",
                "sdk_config": {
                    "warehouse_id": "abc",
                },
                "version": 3,
            }
        }
    )
    ctx = ApplicationContext(ws)
    ctx.replace(
        prompts=prompts,
        installation=installation,
        resource_configurator=create_autospec(ResourceConfigurator),
        workspace_installation=create_autospec(WorkspaceInstallation),
    )
    workspace_installer = ws_installer(
        ctx.workspace_client,
        ctx.prompts,
        ctx.installation,
        ctx.install_state,
        ctx.product_info,
        ctx.resource_configurator,
        ctx.workspace_installation,
    )

    config = workspace_installer.configure(module="transpile")

    expected_morph_config = TranspileConfig(
        transpiler_config_path=PATH_TO_TRANSPILER_CONFIG,
<<<<<<< HEAD
=======
        transpiler_options={},
>>>>>>> 11b2522d
        source_dialect="snowflake",
        input_source="/tmp/queries/snow",
        output_folder="/tmp/queries/databricks",
        error_file_path="/tmp/queries/errors.log",
        skip_validation=True,
        catalog_name="remorph",
        schema_name="transpiler",
    )
    expected_config = RemorphConfigs(transpile=expected_morph_config)
    assert config == expected_config
    installation.assert_file_written(
        "config.yml",
        {
            "transpiler_config_path": PATH_TO_TRANSPILER_CONFIG,
            "catalog_name": "remorph",
            "input_source": "/tmp/queries/snow",
            "output_folder": "/tmp/queries/databricks",
            "error_file_path": "/tmp/queries/errors.log",
            "schema_name": "transpiler",
            "skip_validation": True,
            "source_dialect": "snowflake",
            "version": 3,
        },
    )


@patch("webbrowser.open")
def test_configure_transpile_installation_with_no_validation(ws, ws_installer):
    prompts = MockPrompts(
        {
            r"Select the source dialect": ALL_INSTALLED_DIALECTS.index("snowflake"),
            r"Select the transpiler": TRANSPILERS_FOR_SNOWFLAKE.index("Morpheus"),
            r"Enter input SQL path.*": "/tmp/queries/snow",
            r"Enter output directory.*": "/tmp/queries/databricks",
            r"Enter error file path.*": "/tmp/queries/errors.log",
            r"Would you like to validate.*": "no",
            r"Open .* in the browser?": "yes",
        }
    )
    installation = MockInstallation()
    ctx = ApplicationContext(ws)
    ctx.replace(
        prompts=prompts,
        installation=installation,
        resource_configurator=create_autospec(ResourceConfigurator),
        workspace_installation=create_autospec(WorkspaceInstallation),
    )

    workspace_installer = ws_installer(
        ctx.workspace_client,
        ctx.prompts,
        ctx.installation,
        ctx.install_state,
        ctx.product_info,
        ctx.resource_configurator,
        ctx.workspace_installation,
    )

    config = workspace_installer.configure(module="transpile")

    expected_morph_config = TranspileConfig(
        transpiler_config_path=PATH_TO_TRANSPILER_CONFIG,
<<<<<<< HEAD
=======
        transpiler_options={},
>>>>>>> 11b2522d
        source_dialect="snowflake",
        input_source="/tmp/queries/snow",
        output_folder="/tmp/queries/databricks",
        error_file_path="/tmp/queries/errors.log",
        skip_validation=True,
        catalog_name="remorph",
        schema_name="transpiler",
    )
    expected_config = RemorphConfigs(transpile=expected_morph_config)
    assert config == expected_config
    installation.assert_file_written(
        "config.yml",
        {
            "transpiler_config_path": PATH_TO_TRANSPILER_CONFIG,
            "catalog_name": "remorph",
            "input_source": "/tmp/queries/snow",
            "output_folder": "/tmp/queries/databricks",
            "error_file_path": "/tmp/queries/errors.log",
            "schema_name": "transpiler",
            "skip_validation": True,
            "source_dialect": "snowflake",
            "version": 3,
        },
    )


<<<<<<< HEAD
def test_configure_transpile_installation_with_validation_and_cluster_id_in_config(ws_installer, ws):
    prompts = MockPrompts(
        {
            r"Select the source dialect": ALL_INSTALLED_DIALECTS.index("snowflake"),
            r"Select the transpiler": TRANSPILERS_FOR_SNOWFLAKE.index("Morpheus"),
            r"Enter input SQL path.*": "/tmp/queries/snow",
            r"Enter output directory.*": "/tmp/queries/databricks",
            r"Enter error file path.*": "/tmp/queries/errors.log",
            r"Would you like to validate.*": "yes",
            r"Do you want to use SQL Warehouse for validation?": "no",
            r"Open .* in the browser?": "no",
        }
    )
    installation = MockInstallation()
    ws.config.cluster_id = "1234"

    resource_configurator = create_autospec(ResourceConfigurator)
    resource_configurator.prompt_for_catalog_setup.return_value = "remorph_test"
    resource_configurator.prompt_for_schema_setup.return_value = "transpiler_test"

    ctx = ApplicationContext(ws)
    ctx.replace(
        prompts=prompts,
        installation=installation,
        resource_configurator=resource_configurator,
        workspace_installation=create_autospec(WorkspaceInstallation),
    )

    workspace_installer = ws_installer(
        ctx.workspace_client,
        ctx.prompts,
        ctx.installation,
        ctx.install_state,
        ctx.product_info,
        ctx.resource_configurator,
        ctx.workspace_installation,
    )

    config = workspace_installer.configure(module="transpile")

    expected_config = RemorphConfigs(
        transpile=TranspileConfig(
            transpiler_config_path=PATH_TO_TRANSPILER_CONFIG,
            source_dialect="snowflake",
            input_source="/tmp/queries/snow",
            output_folder="/tmp/queries/databricks",
            error_file_path="/tmp/queries/errors.log",
            catalog_name="remorph_test",
            schema_name="transpiler_test",
            sdk_config={"cluster_id": "1234"},
        )
    )
    assert config == expected_config
    installation.assert_file_written(
        "config.yml",
        {
            "transpiler_config_path": PATH_TO_TRANSPILER_CONFIG,
            "catalog_name": "remorph_test",
            "input_source": "/tmp/queries/snow",
            "output_folder": "/tmp/queries/databricks",
            "error_file_path": "/tmp/queries/errors.log",
            "schema_name": "transpiler_test",
            "sdk_config": {"cluster_id": "1234"},
            "source_dialect": "snowflake",
            "version": 3,
        },
    )


def test_configure_transpile_installation_with_validation_and_cluster_id_from_prompt(ws_installer, ws):
    prompts = MockPrompts(
        {
            r"Select the source dialect": ALL_INSTALLED_DIALECTS.index("snowflake"),
            r"Select the transpiler": TRANSPILERS_FOR_SNOWFLAKE.index("Morpheus"),
            r"Enter input SQL path.*": "/tmp/queries/snow",
            r"Enter output directory.*": "/tmp/queries/databricks",
            r"Enter error file path.*": "/tmp/queries/errors.log",
            r"Would you like to validate.*": "yes",
            r"Do you want to use SQL Warehouse for validation?": "no",
            r"Enter a valid cluster_id to proceed": "1234",
            r"Open .* in the browser?": "no",
        }
    )
    installation = MockInstallation()
    ws.config.cluster_id = None

    resource_configurator = create_autospec(ResourceConfigurator)
    resource_configurator.prompt_for_catalog_setup.return_value = "remorph_test"
    resource_configurator.prompt_for_schema_setup.return_value = "transpiler_test"

    ctx = ApplicationContext(ws)
    ctx.replace(
        prompts=prompts,
        installation=installation,
        resource_configurator=resource_configurator,
        workspace_installation=create_autospec(WorkspaceInstallation),
    )

    workspace_installer = ws_installer(
        ctx.workspace_client,
        ctx.prompts,
        ctx.installation,
        ctx.install_state,
        ctx.product_info,
        ctx.resource_configurator,
        ctx.workspace_installation,
    )

    config = workspace_installer.configure(module="transpile")

    expected_config = RemorphConfigs(
        transpile=TranspileConfig(
            transpiler_config_path=PATH_TO_TRANSPILER_CONFIG,
            source_dialect="snowflake",
            input_source="/tmp/queries/snow",
            output_folder="/tmp/queries/databricks",
            error_file_path="/tmp/queries/errors.log",
            catalog_name="remorph_test",
            schema_name="transpiler_test",
            sdk_config={"cluster_id": "1234"},
        )
    )
    assert config == expected_config
    installation.assert_file_written(
        "config.yml",
        {
            "transpiler_config_path": PATH_TO_TRANSPILER_CONFIG,
            "catalog_name": "remorph_test",
            "input_source": "/tmp/queries/snow",
            "output_folder": "/tmp/queries/databricks",
            "error_file_path": "/tmp/queries/errors.log",
            "schema_name": "transpiler_test",
            "sdk_config": {"cluster_id": "1234"},
            "source_dialect": "snowflake",
            "version": 3,
        },
    )


=======
>>>>>>> 11b2522d
def test_configure_transpile_installation_with_validation_and_warehouse_id_from_prompt(ws_installer, ws):
    prompts = MockPrompts(
        {
            r"Select the source dialect": ALL_INSTALLED_DIALECTS.index("snowflake"),
            r"Select the transpiler": TRANSPILERS_FOR_SNOWFLAKE.index("Morpheus"),
            r"Enter input SQL path.*": "/tmp/queries/snow",
            r"Enter output directory.*": "/tmp/queries/databricks",
            r"Enter error file path.*": "/tmp/queries/errors.log",
            r"Would you like to validate.*": "yes",
            r"Do you want to use SQL Warehouse for validation?": "yes",
            r"Open .* in the browser?": "no",
        }
    )
    installation = MockInstallation()
    resource_configurator = create_autospec(ResourceConfigurator)
    resource_configurator.prompt_for_catalog_setup.return_value = "remorph_test"
    resource_configurator.prompt_for_schema_setup.return_value = "transpiler_test"
    resource_configurator.prompt_for_warehouse_setup.return_value = "w_id"

    ctx = ApplicationContext(ws)
    ctx.replace(
        prompts=prompts,
        installation=installation,
        resource_configurator=resource_configurator,
        workspace_installation=create_autospec(WorkspaceInstallation),
    )

    workspace_installer = ws_installer(
        ctx.workspace_client,
        ctx.prompts,
        ctx.installation,
        ctx.install_state,
        ctx.product_info,
        ctx.resource_configurator,
        ctx.workspace_installation,
    )

    config = workspace_installer.configure(module="transpile")

    expected_config = RemorphConfigs(
        transpile=TranspileConfig(
            transpiler_config_path=PATH_TO_TRANSPILER_CONFIG,
<<<<<<< HEAD
=======
            transpiler_options={},
>>>>>>> 11b2522d
            source_dialect="snowflake",
            input_source="/tmp/queries/snow",
            output_folder="/tmp/queries/databricks",
            error_file_path="/tmp/queries/errors.log",
            catalog_name="remorph_test",
            schema_name="transpiler_test",
            sdk_config={"warehouse_id": "w_id"},
        )
    )
    assert config == expected_config
    installation.assert_file_written(
        "config.yml",
        {
            "transpiler_config_path": PATH_TO_TRANSPILER_CONFIG,
            "catalog_name": "remorph_test",
            "input_source": "/tmp/queries/snow",
            "output_folder": "/tmp/queries/databricks",
            "error_file_path": "/tmp/queries/errors.log",
            "schema_name": "transpiler_test",
            "sdk_config": {"warehouse_id": "w_id"},
            "source_dialect": "snowflake",
            "version": 3,
        },
    )


def test_configure_reconcile_installation_no_override(ws):
    prompts = MockPrompts(
        {
            r"Do you want to override the existing installation?": "no",
        }
    )
    ctx = ApplicationContext(ws)
    ctx.replace(
        prompts=prompts,
        resource_configurator=create_autospec(ResourceConfigurator),
        workspace_installation=create_autospec(WorkspaceInstallation),
        installation=MockInstallation(
            {
                "reconcile.yml": {
                    "data_source": "snowflake",
                    "report_type": "all",
                    "secret_scope": "remorph_snowflake",
                    "database_config": {
                        "source_catalog": "snowflake_sample_data",
                        "source_schema": "tpch_sf1000",
                        "target_catalog": "tpch",
                        "target_schema": "1000gb",
                    },
                    "metadata_config": {
                        "catalog": "remorph",
                        "schema": "reconcile",
                        "volume": "reconcile_volume",
                    },
                    "version": 1,
                }
            }
        ),
    )
    workspace_installer = WorkspaceInstaller(
        ctx.workspace_client,
        ctx.prompts,
        ctx.installation,
        ctx.install_state,
        ctx.product_info,
        ctx.resource_configurator,
        ctx.workspace_installation,
    )
    with pytest.raises(SystemExit):
        workspace_installer.configure(module="reconcile")


def test_configure_reconcile_installation_config_error_continue_install(ws):
    prompts = MockPrompts(
        {
            r"Select the Data Source": RECONCILE_DATA_SOURCES.index("oracle"),
            r"Select the report type": RECONCILE_REPORT_TYPES.index("all"),
            r"Enter Secret scope name to store .* connection details / secrets": "remorph_oracle",
            r"Enter source database name for .*": "tpch_sf1000",
            r"Enter target catalog name for Databricks": "tpch",
            r"Enter target schema name for Databricks": "1000gb",
            r"Open .* in the browser?": "no",
        }
    )
    installation = MockInstallation(
        {
            "reconcile.yml": {
                "source_dialect": "oracle",  # Invalid key
                "report_type": "all",
                "secret_scope": "remorph_oracle",
                "database_config": {
                    "source_schema": "tpch_sf1000",
                    "target_catalog": "tpch",
                    "target_schema": "1000gb",
                },
                "metadata_config": {
                    "catalog": "remorph",
                    "schema": "reconcile",
                    "volume": "reconcile_volume",
                },
                "version": 1,
            }
        }
    )

    resource_configurator = create_autospec(ResourceConfigurator)
    resource_configurator.prompt_for_catalog_setup.return_value = "remorph"
    resource_configurator.prompt_for_schema_setup.return_value = "reconcile"
    resource_configurator.prompt_for_volume_setup.return_value = "reconcile_volume"

    ctx = ApplicationContext(ws)
    ctx.replace(
        prompts=prompts,
        installation=installation,
        resource_configurator=resource_configurator,
        workspace_installation=create_autospec(WorkspaceInstallation),
    )

    workspace_installer = WorkspaceInstaller(
        ctx.workspace_client,
        ctx.prompts,
        ctx.installation,
        ctx.install_state,
        ctx.product_info,
        ctx.resource_configurator,
        ctx.workspace_installation,
    )
    config = workspace_installer.configure(module="reconcile")

    expected_config = RemorphConfigs(
        reconcile=ReconcileConfig(
            data_source="oracle",
            report_type="all",
            secret_scope="remorph_oracle",
            database_config=DatabaseConfig(
                source_schema="tpch_sf1000",
                target_catalog="tpch",
                target_schema="1000gb",
            ),
            metadata_config=ReconcileMetadataConfig(
                catalog="remorph",
                schema="reconcile",
                volume="reconcile_volume",
            ),
        )
    )
    assert config == expected_config
    installation.assert_file_written(
        "reconcile.yml",
        {
            "data_source": "oracle",
            "report_type": "all",
            "secret_scope": "remorph_oracle",
            "database_config": {
                "source_schema": "tpch_sf1000",
                "target_catalog": "tpch",
                "target_schema": "1000gb",
            },
            "metadata_config": {
                "catalog": "remorph",
                "schema": "reconcile",
                "volume": "reconcile_volume",
            },
            "version": 1,
        },
    )


@patch("webbrowser.open")
def test_configure_reconcile_no_existing_installation(ws):
    prompts = MockPrompts(
        {
            r"Select the Data Source": RECONCILE_DATA_SOURCES.index("snowflake"),
            r"Select the report type": RECONCILE_REPORT_TYPES.index("all"),
            r"Enter Secret scope name to store .* connection details / secrets": "remorph_snowflake",
            r"Enter source catalog name for .*": "snowflake_sample_data",
            r"Enter source schema name for .*": "tpch_sf1000",
            r"Enter target catalog name for Databricks": "tpch",
            r"Enter target schema name for Databricks": "1000gb",
            r"Open .* in the browser?": "yes",
        }
    )
    installation = MockInstallation()
    resource_configurator = create_autospec(ResourceConfigurator)
    resource_configurator.prompt_for_catalog_setup.return_value = "remorph"
    resource_configurator.prompt_for_schema_setup.return_value = "reconcile"
    resource_configurator.prompt_for_volume_setup.return_value = "reconcile_volume"

    ctx = ApplicationContext(ws)
    ctx.replace(
        prompts=prompts,
        installation=installation,
        resource_configurator=resource_configurator,
        workspace_installation=create_autospec(WorkspaceInstallation),
    )

    workspace_installer = WorkspaceInstaller(
        ctx.workspace_client,
        ctx.prompts,
        ctx.installation,
        ctx.install_state,
        ctx.product_info,
        ctx.resource_configurator,
        ctx.workspace_installation,
    )
    config = workspace_installer.configure(module="reconcile")

    expected_config = RemorphConfigs(
        reconcile=ReconcileConfig(
            data_source="snowflake",
            report_type="all",
            secret_scope="remorph_snowflake",
            database_config=DatabaseConfig(
                source_schema="tpch_sf1000",
                target_catalog="tpch",
                target_schema="1000gb",
                source_catalog="snowflake_sample_data",
            ),
            metadata_config=ReconcileMetadataConfig(
                catalog="remorph",
                schema="reconcile",
                volume="reconcile_volume",
            ),
        )
    )
    assert config == expected_config
    installation.assert_file_written(
        "reconcile.yml",
        {
            "data_source": "snowflake",
            "report_type": "all",
            "secret_scope": "remorph_snowflake",
            "database_config": {
                "source_catalog": "snowflake_sample_data",
                "source_schema": "tpch_sf1000",
                "target_catalog": "tpch",
                "target_schema": "1000gb",
            },
            "metadata_config": {
                "catalog": "remorph",
                "schema": "reconcile",
                "volume": "reconcile_volume",
            },
            "version": 1,
        },
    )


def test_configure_all_override_installation(ws_installer, ws):
    prompts = MockPrompts(
        {
            r"Do you want to override the existing installation?": "yes",
            r"Select the source dialect": ALL_INSTALLED_DIALECTS.index("snowflake"),
            r"Select the transpiler": TRANSPILERS_FOR_SNOWFLAKE.index("Morpheus"),
            r"Enter input SQL path.*": "/tmp/queries/snow",
            r"Enter output directory.*": "/tmp/queries/databricks",
            r"Enter error file path.*": "/tmp/queries/errors.log",
            r"Would you like to validate.*": "no",
            r"Open .* in the browser?": "no",
            r"Select the Data Source": RECONCILE_DATA_SOURCES.index("snowflake"),
            r"Select the report type": RECONCILE_REPORT_TYPES.index("all"),
            r"Enter Secret scope name to store .* connection details / secrets": "remorph_snowflake",
            r"Enter source catalog name for .*": "snowflake_sample_data",
            r"Enter source schema name for .*": "tpch_sf1000",
            r"Enter target catalog name for Databricks": "tpch",
            r"Enter target schema name for Databricks": "1000gb",
        }
    )
    installation = MockInstallation(
        {
            "config.yml": {
                "transpiler_config_path": PATH_TO_TRANSPILER_CONFIG,
                "source_dialect": "snowflake",
                "catalog_name": "transpiler_test",
                "input_source": "sf_queries",
                "output_folder": "out_dir",
                "error_file_path": "error_log.log",
                "schema_name": "convertor_test",
                "sdk_config": {
                    "warehouse_id": "abc",
                },
                "version": 3,
            },
            "reconcile.yml": {
                "data_source": "snowflake",
                "report_type": "all",
                "secret_scope": "remorph_snowflake",
                "database_config": {
                    "source_catalog": "snowflake_sample_data",
                    "source_schema": "tpch_sf1000",
                    "target_catalog": "tpch",
                    "target_schema": "1000gb",
                },
                "metadata_config": {
                    "catalog": "remorph",
                    "schema": "reconcile",
                    "volume": "reconcile_volume",
                },
                "version": 1,
            },
        }
    )

    resource_configurator = create_autospec(ResourceConfigurator)
    resource_configurator.prompt_for_catalog_setup.return_value = "remorph"
    resource_configurator.prompt_for_schema_setup.return_value = "reconcile"
    resource_configurator.prompt_for_volume_setup.return_value = "reconcile_volume"

    ctx = ApplicationContext(ws)
    ctx.replace(
        prompts=prompts,
        installation=installation,
        resource_configurator=resource_configurator,
        workspace_installation=create_autospec(WorkspaceInstallation),
    )

    workspace_installer = ws_installer(
        ctx.workspace_client,
        ctx.prompts,
        ctx.installation,
        ctx.install_state,
        ctx.product_info,
        ctx.resource_configurator,
        ctx.workspace_installation,
    )

    config = workspace_installer.configure(module="all")

    expected_transpile_config = TranspileConfig(
        transpiler_config_path=PATH_TO_TRANSPILER_CONFIG,
<<<<<<< HEAD
=======
        transpiler_options={},
>>>>>>> 11b2522d
        source_dialect="snowflake",
        input_source="/tmp/queries/snow",
        output_folder="/tmp/queries/databricks",
        error_file_path="/tmp/queries/errors.log",
        skip_validation=True,
        catalog_name="remorph",
        schema_name="transpiler",
    )

    expected_reconcile_config = ReconcileConfig(
        data_source="snowflake",
        report_type="all",
        secret_scope="remorph_snowflake",
        database_config=DatabaseConfig(
            source_schema="tpch_sf1000",
            target_catalog="tpch",
            target_schema="1000gb",
            source_catalog="snowflake_sample_data",
        ),
        metadata_config=ReconcileMetadataConfig(
            catalog="remorph",
            schema="reconcile",
            volume="reconcile_volume",
        ),
    )
    expected_config = RemorphConfigs(transpile=expected_transpile_config, reconcile=expected_reconcile_config)
    assert config == expected_config
    installation.assert_file_written(
        "config.yml",
        {
            "transpiler_config_path": PATH_TO_TRANSPILER_CONFIG,
            "catalog_name": "remorph",
            "input_source": "/tmp/queries/snow",
            "output_folder": "/tmp/queries/databricks",
            "error_file_path": "/tmp/queries/errors.log",
            "schema_name": "transpiler",
            "skip_validation": True,
            "source_dialect": "snowflake",
            "version": 3,
        },
    )

    installation.assert_file_written(
        "reconcile.yml",
        {
            "data_source": "snowflake",
            "report_type": "all",
            "secret_scope": "remorph_snowflake",
            "database_config": {
                "source_catalog": "snowflake_sample_data",
                "source_schema": "tpch_sf1000",
                "target_catalog": "tpch",
                "target_schema": "1000gb",
            },
            "metadata_config": {
                "catalog": "remorph",
                "schema": "reconcile",
                "volume": "reconcile_volume",
            },
            "version": 1,
        },
    )


def test_runs_upgrades_on_more_recent_version(ws_installer, ws):
    installation = MockInstallation(
        {
            'version.json': {'version': '0.3.0', 'wheel': '...', 'date': '...'},
            'state.json': {
                'resources': {
                    'dashboards': {'Reconciliation Metrics': 'abc'},
                    'jobs': {'Reconciliation Runner': '12345'},
                }
            },
            'config.yml': {
                "transpiler-config-path": PATH_TO_TRANSPILER_CONFIG,
                "source_dialect": "snowflake",
                "catalog_name": "upgrades",
                "input_source": "queries",
                "output_folder": "out",
                "error_file_path": "errors.log",
                "schema_name": "test",
                "sdk_config": {
                    "warehouse_id": "dummy",
                },
                "version": 3,
            },
        }
    )

    ctx = ApplicationContext(ws)
    prompts = MockPrompts(
        {
            r"Do you want to override the existing installation?": "yes",
            r"Select the source dialect": ALL_INSTALLED_DIALECTS.index("snowflake"),
            r"Select the transpiler": TRANSPILERS_FOR_SNOWFLAKE.index("Morpheus"),
            r"Enter input SQL path.*": "/tmp/queries/snow",
            r"Enter output directory.*": "/tmp/queries/databricks",
            r"Enter error file.*": "/tmp/queries/errors.log",
            r"Would you like to validate.*": "no",
            r"Open .* in the browser?": "no",
        }
    )
    wheels = create_autospec(WheelsV2)

    mock_workspace_installation = create_autospec(WorkspaceInstallation)

    ctx.replace(
        prompts=prompts,
        installation=installation,
        resource_configurator=create_autospec(ResourceConfigurator),
        workspace_installation=mock_workspace_installation,
        wheels=wheels,
    )

    workspace_installer = ws_installer(
        ctx.workspace_client,
        ctx.prompts,
        ctx.installation,
        ctx.install_state,
        ctx.product_info,
        ctx.resource_configurator,
        ctx.workspace_installation,
    )

    workspace_installer.run("transpile")

    mock_workspace_installation.install.assert_called_once_with(
        RemorphConfigs(
            transpile=TranspileConfig(
                transpiler_config_path=PATH_TO_TRANSPILER_CONFIG,
<<<<<<< HEAD
=======
                transpiler_options={},
>>>>>>> 11b2522d
                source_dialect="snowflake",
                input_source="/tmp/queries/snow",
                output_folder="/tmp/queries/databricks",
                error_file_path="/tmp/queries/errors.log",
                catalog_name="remorph",
                schema_name="transpiler",
                skip_validation=True,
            )
        )
    )


def test_runs_and_stores_confirm_config_option(ws_installer, ws):
    prompts = MockPrompts(
        {
            r"Select the source dialect": ALL_INSTALLED_DIALECTS.index("snowflake"),
            r"Select the transpiler": TRANSPILERS_FOR_SNOWFLAKE.index("Remorph Community Transpiler"),
            r"Do you want to use the experimental Databricks generator ?": "yes",
            r"Enter input SQL path.*": "/tmp/queries/snow",
            r"Enter output directory.*": "/tmp/queries/databricks",
            r"Enter error file path.*": "/tmp/queries/errors.log",
            r"Would you like to validate.*": "yes",
            r"Do you want to use SQL Warehouse for validation?": "yes",
            r"Open .* in the browser?": "no",
        }
    )
    installation = MockInstallation()
    resource_configurator = create_autospec(ResourceConfigurator)
    resource_configurator.prompt_for_catalog_setup.return_value = "remorph_test"
    resource_configurator.prompt_for_schema_setup.return_value = "transpiler_test"
    resource_configurator.prompt_for_warehouse_setup.return_value = "w_id"

    ctx = ApplicationContext(ws)
    ctx.replace(
        prompts=prompts,
        installation=installation,
        resource_configurator=resource_configurator,
        workspace_installation=create_autospec(WorkspaceInstallation),
    )

    workspace_installer = ws_installer(
        ctx.workspace_client,
        ctx.prompts,
        ctx.installation,
        ctx.install_state,
        ctx.product_info,
        ctx.resource_configurator,
        ctx.workspace_installation,
    )

    TranspilerInstaller.transpilers_path = TranspilerInstaller.resources_folder

    config = workspace_installer.configure(module="transpile")

    expected_config = RemorphConfigs(
        transpile=TranspileConfig(
            transpiler_config_path=PATH_TO_TRANSPILER_CONFIG,
            transpiler_options={"-experimental": True},
            source_dialect="snowflake",
            input_source="/tmp/queries/snow",
            output_folder="/tmp/queries/databricks",
            error_file_path="/tmp/queries/errors.log",
            catalog_name="remorph_test",
            schema_name="transpiler_test",
            sdk_config={"warehouse_id": "w_id"},
        )
    )
    assert config == expected_config
    installation.assert_file_written(
        "config.yml",
        {
            "transpiler_config_path": PATH_TO_TRANSPILER_CONFIG,
            "transpiler_options": {'-experimental': True},
            "catalog_name": "remorph_test",
            "input_source": "/tmp/queries/snow",
            "output_folder": "/tmp/queries/databricks",
            "error_file_path": "/tmp/queries/errors.log",
            "schema_name": "transpiler_test",
            "sdk_config": {"warehouse_id": "w_id"},
            "source_dialect": "snowflake",
            "version": 3,
        },
    )


def test_runs_and_stores_force_config_option(ws_installer, ws):
    prompts = MockPrompts(
        {
            r"Select the source dialect": ALL_INSTALLED_DIALECTS.index("snowflake"),
            r"Select the transpiler": TRANSPILERS_FOR_SNOWFLAKE.index("Remorph Community Transpiler"),
            r"Enter input SQL path.*": "/tmp/queries/snow",
            r"Enter output directory.*": "/tmp/queries/databricks",
            r"Enter error file path.*": "/tmp/queries/errors.log",
            r"Would you like to validate.*": "yes",
            r"Do you want to use SQL Warehouse for validation?": "yes",
            r"Open .* in the browser?": "no",
        }
    )
    installation = MockInstallation()
    resource_configurator = create_autospec(ResourceConfigurator)
    resource_configurator.prompt_for_catalog_setup.return_value = "remorph_test"
    resource_configurator.prompt_for_schema_setup.return_value = "transpiler_test"
    resource_configurator.prompt_for_warehouse_setup.return_value = "w_id"

    ctx = ApplicationContext(ws)
    ctx.replace(
        prompts=prompts,
        installation=installation,
        resource_configurator=resource_configurator,
        workspace_installation=create_autospec(WorkspaceInstallation),
    )

    workspace_installer = ws_installer(
        ctx.workspace_client,
        ctx.prompts,
        ctx.installation,
        ctx.install_state,
        ctx.product_info,
        ctx.resource_configurator,
        ctx.workspace_installation,
    )

    TranspilerInstaller.transpiler_config_options = lambda a, b: [
        LSPConfigOptionV1(flag="-XX", method=LSPPromptMethod.FORCE, default=1254)
    ]

    config = workspace_installer.configure(module="transpile")

    expected_config = RemorphConfigs(
        transpile=TranspileConfig(
            transpiler_config_path=PATH_TO_TRANSPILER_CONFIG,
            transpiler_options={"-XX": 1254},
            source_dialect="snowflake",
            input_source="/tmp/queries/snow",
            output_folder="/tmp/queries/databricks",
            error_file_path="/tmp/queries/errors.log",
            catalog_name="remorph_test",
            schema_name="transpiler_test",
            sdk_config={"warehouse_id": "w_id"},
        )
    )
    assert config == expected_config
    installation.assert_file_written(
        "config.yml",
        {
            "transpiler_config_path": PATH_TO_TRANSPILER_CONFIG,
            "transpiler_options": {'-XX': 1254},
            "catalog_name": "remorph_test",
            "input_source": "/tmp/queries/snow",
            "output_folder": "/tmp/queries/databricks",
            "error_file_path": "/tmp/queries/errors.log",
            "schema_name": "transpiler_test",
            "sdk_config": {"warehouse_id": "w_id"},
            "source_dialect": "snowflake",
            "version": 3,
        },
    )


def test_runs_and_stores_question_config_option(ws_installer, ws):
    prompts = MockPrompts(
        {
            r"Select the source dialect": ALL_INSTALLED_DIALECTS.index("snowflake"),
            r"Select the transpiler": TRANSPILERS_FOR_SNOWFLAKE.index("Remorph Community Transpiler"),
            r"Max number of heaps:": 1254,
            r"Enter input SQL path.*": "/tmp/queries/snow",
            r"Enter output directory.*": "/tmp/queries/databricks",
            r"Enter error file path.*": "/tmp/queries/errors.log",
            r"Would you like to validate.*": "yes",
            r"Do you want to use SQL Warehouse for validation?": "yes",
            r"Open .* in the browser?": "no",
        }
    )
    installation = MockInstallation()
    resource_configurator = create_autospec(ResourceConfigurator)
    resource_configurator.prompt_for_catalog_setup.return_value = "remorph_test"
    resource_configurator.prompt_for_schema_setup.return_value = "transpiler_test"
    resource_configurator.prompt_for_warehouse_setup.return_value = "w_id"

    ctx = ApplicationContext(ws)
    ctx.replace(
        prompts=prompts,
        installation=installation,
        resource_configurator=resource_configurator,
        workspace_installation=create_autospec(WorkspaceInstallation),
    )

    workspace_installer = ws_installer(
        ctx.workspace_client,
        ctx.prompts,
        ctx.installation,
        ctx.install_state,
        ctx.product_info,
        ctx.resource_configurator,
        ctx.workspace_installation,
    )

    TranspilerInstaller.transpiler_config_options = lambda a, b: [
        LSPConfigOptionV1(flag="-XX", method=LSPPromptMethod.QUESTION, prompt="Max number of heaps:")
    ]

    config = workspace_installer.configure(module="transpile")

    expected_config = RemorphConfigs(
        transpile=TranspileConfig(
            transpiler_config_path=PATH_TO_TRANSPILER_CONFIG,
            transpiler_options={"-XX": 1254},
            source_dialect="snowflake",
            input_source="/tmp/queries/snow",
            output_folder="/tmp/queries/databricks",
            error_file_path="/tmp/queries/errors.log",
            catalog_name="remorph_test",
            schema_name="transpiler_test",
            sdk_config={"warehouse_id": "w_id"},
        )
    )
    assert config == expected_config
    installation.assert_file_written(
        "config.yml",
        {
            "transpiler_config_path": PATH_TO_TRANSPILER_CONFIG,
            "transpiler_options": {'-XX': 1254},
            "catalog_name": "remorph_test",
            "input_source": "/tmp/queries/snow",
            "output_folder": "/tmp/queries/databricks",
            "error_file_path": "/tmp/queries/errors.log",
            "schema_name": "transpiler_test",
            "sdk_config": {"warehouse_id": "w_id"},
            "source_dialect": "snowflake",
            "version": 3,
        },
    )


def test_runs_and_stores_choice_config_option(ws_installer, ws):
    prompts = MockPrompts(
        {
            r"Select the source dialect": ALL_INSTALLED_DIALECTS.index("snowflake"),
            r"Select the transpiler": TRANSPILERS_FOR_SNOWFLAKE.index("Remorph Community Transpiler"),
            r"Select currency:": 2,
            r"Enter input SQL path.*": "/tmp/queries/snow",
            r"Enter output directory.*": "/tmp/queries/databricks",
            r"Enter error file path.*": "/tmp/queries/errors.log",
            r"Would you like to validate.*": "yes",
            r"Do you want to use SQL Warehouse for validation?": "yes",
            r"Open .* in the browser?": "no",
        }
    )
    installation = MockInstallation()
    resource_configurator = create_autospec(ResourceConfigurator)
    resource_configurator.prompt_for_catalog_setup.return_value = "remorph_test"
    resource_configurator.prompt_for_schema_setup.return_value = "transpiler_test"
    resource_configurator.prompt_for_warehouse_setup.return_value = "w_id"

    ctx = ApplicationContext(ws)
    ctx.replace(
        prompts=prompts,
        installation=installation,
        resource_configurator=resource_configurator,
        workspace_installation=create_autospec(WorkspaceInstallation),
    )

    workspace_installer = ws_installer(
        ctx.workspace_client,
        ctx.prompts,
        ctx.installation,
        ctx.install_state,
        ctx.product_info,
        ctx.resource_configurator,
        ctx.workspace_installation,
    )

    TranspilerInstaller.transpiler_config_options = lambda a, b: [
        LSPConfigOptionV1(
            flag="-currency",
            method=LSPPromptMethod.CHOICE,
            prompt="Select currency:",
            choices=["CHF", "EUR", "GBP", "USD"],
        )
    ]

    config = workspace_installer.configure(module="transpile")

    expected_config = RemorphConfigs(
        transpile=TranspileConfig(
            transpiler_config_path=PATH_TO_TRANSPILER_CONFIG,
            transpiler_options={"-currency": "GBP"},
            source_dialect="snowflake",
            input_source="/tmp/queries/snow",
            output_folder="/tmp/queries/databricks",
            error_file_path="/tmp/queries/errors.log",
            catalog_name="remorph_test",
            schema_name="transpiler_test",
            sdk_config={"warehouse_id": "w_id"},
        )
    )
    assert config == expected_config
    installation.assert_file_written(
        "config.yml",
        {
            "transpiler_config_path": PATH_TO_TRANSPILER_CONFIG,
            "transpiler_options": {'-currency': "GBP"},
            "catalog_name": "remorph_test",
            "input_source": "/tmp/queries/snow",
            "output_folder": "/tmp/queries/databricks",
            "error_file_path": "/tmp/queries/errors.log",
            "schema_name": "transpiler_test",
            "sdk_config": {"warehouse_id": "w_id"},
            "source_dialect": "snowflake",
            "version": 3,
        },
    )<|MERGE_RESOLUTION|>--- conflicted
+++ resolved
@@ -34,16 +34,11 @@
     return w
 
 
-<<<<<<< HEAD
 SET_IT_LATER = ["Set it later"]
 ALL_INSTALLED_DIALECTS_NO_LATER = sorted(["tsql", "snowflake"])
 ALL_INSTALLED_DIALECTS = SET_IT_LATER + ALL_INSTALLED_DIALECTS_NO_LATER
 TRANSPILERS_FOR_SNOWFLAKE_NO_LATER = sorted(["Remorph Community Transpiler", "Morpheus"])
 TRANSPILERS_FOR_SNOWFLAKE = SET_IT_LATER + TRANSPILERS_FOR_SNOWFLAKE_NO_LATER
-=======
-ALL_INSTALLED_DIALECTS = sorted(["tsql", "snowflake"])
-TRANSPILERS_FOR_SNOWFLAKE = sorted(["Remorph Community Transpiler", "Morpheus"])
->>>>>>> 11b2522d
 PATH_TO_TRANSPILER_CONFIG = "/some/path/to/config.yml"
 
 
@@ -244,10 +239,7 @@
     config = workspace_installer.configure(module="transpile")
     expected_morph_config = TranspileConfig(
         transpiler_config_path=PATH_TO_TRANSPILER_CONFIG,
-<<<<<<< HEAD
-=======
-        transpiler_options={},
->>>>>>> 11b2522d
+        transpiler_options=None,
         source_dialect="snowflake",
         input_source="/tmp/queries/snow",
         output_folder="/tmp/queries/databricks",
@@ -372,10 +364,7 @@
 
     expected_morph_config = TranspileConfig(
         transpiler_config_path=PATH_TO_TRANSPILER_CONFIG,
-<<<<<<< HEAD
-=======
-        transpiler_options={},
->>>>>>> 11b2522d
+        transpiler_options=None,
         source_dialect="snowflake",
         input_source="/tmp/queries/snow",
         output_folder="/tmp/queries/databricks",
@@ -438,10 +427,7 @@
 
     expected_morph_config = TranspileConfig(
         transpiler_config_path=PATH_TO_TRANSPILER_CONFIG,
-<<<<<<< HEAD
-=======
-        transpiler_options={},
->>>>>>> 11b2522d
+        transpiler_options=None,
         source_dialect="snowflake",
         input_source="/tmp/queries/snow",
         output_folder="/tmp/queries/databricks",
@@ -468,148 +454,6 @@
     )
 
 
-<<<<<<< HEAD
-def test_configure_transpile_installation_with_validation_and_cluster_id_in_config(ws_installer, ws):
-    prompts = MockPrompts(
-        {
-            r"Select the source dialect": ALL_INSTALLED_DIALECTS.index("snowflake"),
-            r"Select the transpiler": TRANSPILERS_FOR_SNOWFLAKE.index("Morpheus"),
-            r"Enter input SQL path.*": "/tmp/queries/snow",
-            r"Enter output directory.*": "/tmp/queries/databricks",
-            r"Enter error file path.*": "/tmp/queries/errors.log",
-            r"Would you like to validate.*": "yes",
-            r"Do you want to use SQL Warehouse for validation?": "no",
-            r"Open .* in the browser?": "no",
-        }
-    )
-    installation = MockInstallation()
-    ws.config.cluster_id = "1234"
-
-    resource_configurator = create_autospec(ResourceConfigurator)
-    resource_configurator.prompt_for_catalog_setup.return_value = "remorph_test"
-    resource_configurator.prompt_for_schema_setup.return_value = "transpiler_test"
-
-    ctx = ApplicationContext(ws)
-    ctx.replace(
-        prompts=prompts,
-        installation=installation,
-        resource_configurator=resource_configurator,
-        workspace_installation=create_autospec(WorkspaceInstallation),
-    )
-
-    workspace_installer = ws_installer(
-        ctx.workspace_client,
-        ctx.prompts,
-        ctx.installation,
-        ctx.install_state,
-        ctx.product_info,
-        ctx.resource_configurator,
-        ctx.workspace_installation,
-    )
-
-    config = workspace_installer.configure(module="transpile")
-
-    expected_config = RemorphConfigs(
-        transpile=TranspileConfig(
-            transpiler_config_path=PATH_TO_TRANSPILER_CONFIG,
-            source_dialect="snowflake",
-            input_source="/tmp/queries/snow",
-            output_folder="/tmp/queries/databricks",
-            error_file_path="/tmp/queries/errors.log",
-            catalog_name="remorph_test",
-            schema_name="transpiler_test",
-            sdk_config={"cluster_id": "1234"},
-        )
-    )
-    assert config == expected_config
-    installation.assert_file_written(
-        "config.yml",
-        {
-            "transpiler_config_path": PATH_TO_TRANSPILER_CONFIG,
-            "catalog_name": "remorph_test",
-            "input_source": "/tmp/queries/snow",
-            "output_folder": "/tmp/queries/databricks",
-            "error_file_path": "/tmp/queries/errors.log",
-            "schema_name": "transpiler_test",
-            "sdk_config": {"cluster_id": "1234"},
-            "source_dialect": "snowflake",
-            "version": 3,
-        },
-    )
-
-
-def test_configure_transpile_installation_with_validation_and_cluster_id_from_prompt(ws_installer, ws):
-    prompts = MockPrompts(
-        {
-            r"Select the source dialect": ALL_INSTALLED_DIALECTS.index("snowflake"),
-            r"Select the transpiler": TRANSPILERS_FOR_SNOWFLAKE.index("Morpheus"),
-            r"Enter input SQL path.*": "/tmp/queries/snow",
-            r"Enter output directory.*": "/tmp/queries/databricks",
-            r"Enter error file path.*": "/tmp/queries/errors.log",
-            r"Would you like to validate.*": "yes",
-            r"Do you want to use SQL Warehouse for validation?": "no",
-            r"Enter a valid cluster_id to proceed": "1234",
-            r"Open .* in the browser?": "no",
-        }
-    )
-    installation = MockInstallation()
-    ws.config.cluster_id = None
-
-    resource_configurator = create_autospec(ResourceConfigurator)
-    resource_configurator.prompt_for_catalog_setup.return_value = "remorph_test"
-    resource_configurator.prompt_for_schema_setup.return_value = "transpiler_test"
-
-    ctx = ApplicationContext(ws)
-    ctx.replace(
-        prompts=prompts,
-        installation=installation,
-        resource_configurator=resource_configurator,
-        workspace_installation=create_autospec(WorkspaceInstallation),
-    )
-
-    workspace_installer = ws_installer(
-        ctx.workspace_client,
-        ctx.prompts,
-        ctx.installation,
-        ctx.install_state,
-        ctx.product_info,
-        ctx.resource_configurator,
-        ctx.workspace_installation,
-    )
-
-    config = workspace_installer.configure(module="transpile")
-
-    expected_config = RemorphConfigs(
-        transpile=TranspileConfig(
-            transpiler_config_path=PATH_TO_TRANSPILER_CONFIG,
-            source_dialect="snowflake",
-            input_source="/tmp/queries/snow",
-            output_folder="/tmp/queries/databricks",
-            error_file_path="/tmp/queries/errors.log",
-            catalog_name="remorph_test",
-            schema_name="transpiler_test",
-            sdk_config={"cluster_id": "1234"},
-        )
-    )
-    assert config == expected_config
-    installation.assert_file_written(
-        "config.yml",
-        {
-            "transpiler_config_path": PATH_TO_TRANSPILER_CONFIG,
-            "catalog_name": "remorph_test",
-            "input_source": "/tmp/queries/snow",
-            "output_folder": "/tmp/queries/databricks",
-            "error_file_path": "/tmp/queries/errors.log",
-            "schema_name": "transpiler_test",
-            "sdk_config": {"cluster_id": "1234"},
-            "source_dialect": "snowflake",
-            "version": 3,
-        },
-    )
-
-
-=======
->>>>>>> 11b2522d
 def test_configure_transpile_installation_with_validation_and_warehouse_id_from_prompt(ws_installer, ws):
     prompts = MockPrompts(
         {
@@ -652,10 +496,7 @@
     expected_config = RemorphConfigs(
         transpile=TranspileConfig(
             transpiler_config_path=PATH_TO_TRANSPILER_CONFIG,
-<<<<<<< HEAD
-=======
-            transpiler_options={},
->>>>>>> 11b2522d
+            transpiler_options=None,
             source_dialect="snowflake",
             input_source="/tmp/queries/snow",
             output_folder="/tmp/queries/databricks",
@@ -986,10 +827,7 @@
 
     expected_transpile_config = TranspileConfig(
         transpiler_config_path=PATH_TO_TRANSPILER_CONFIG,
-<<<<<<< HEAD
-=======
-        transpiler_options={},
->>>>>>> 11b2522d
+        transpiler_options=None,
         source_dialect="snowflake",
         input_source="/tmp/queries/snow",
         output_folder="/tmp/queries/databricks",
@@ -1121,10 +959,7 @@
         RemorphConfigs(
             transpile=TranspileConfig(
                 transpiler_config_path=PATH_TO_TRANSPILER_CONFIG,
-<<<<<<< HEAD
-=======
-                transpiler_options={},
->>>>>>> 11b2522d
+                transpiler_options=None,
                 source_dialect="snowflake",
                 input_source="/tmp/queries/snow",
                 output_folder="/tmp/queries/databricks",
