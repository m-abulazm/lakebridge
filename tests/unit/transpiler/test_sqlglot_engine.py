--- conflicted
+++ resolved
@@ -69,11 +69,7 @@
 
 def test_tokenizer_exception(transpiler, transpile_config):
     transpiler_result = transpiler.transpile(
-<<<<<<< HEAD
-        "snowflake", transpile_config.target_dialect, "1SELECT ~v\ud83d' ", Path("file.sql"), []
-=======
-        morph_config.source_dialect, morph_config.target_dialect, "1SELECT ~v\ud83d' ", Path("file.sql"), []
->>>>>>> f243dcf7
+        transpile_config.source_dialect, transpile_config.target_dialect, "1SELECT ~v\ud83d' ", Path("file.sql"), []
     )
     assert len(transpiler_result.transpiled_sql) == 1
     assert transpiler_result.parse_error_list[0].file_path == Path("file.sql")
