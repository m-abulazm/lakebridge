import re
import shutil
from pathlib import Path
from unittest.mock import create_autospec, patch

import pytest

from databricks.connect import DatabricksSession
from databricks.labs.lsql.backends import MockBackend
from databricks.labs.lsql.core import Row
from databricks.labs.remorph.config import TranspileConfig, ValidationResult
from databricks.labs.remorph.helpers.file_utils import make_dir
from databricks.labs.remorph.helpers.validation import Validator
from databricks.labs.remorph.transpiler.execute import (
    transpile,
    transpile_column_exp,
    transpile_sql,
)
from databricks.sdk.core import Config

from databricks.labs.remorph.transpiler.sqlglot.sqlglot_engine import SqlglotEngine


# pylint: disable=unspecified-encoding


def safe_remove_dir(dir_path: Path):
    if dir_path.exists():
        shutil.rmtree(dir_path)


def safe_remove_file(file_path: Path):
    if file_path.exists():
        file_path.unlink()


def write_data_to_file(path: Path, content: str):
    with path.open("w") as writable:
        # added encoding to avoid UnicodeEncodeError while writing to file for token error test
        writable.write(content.encode("utf-8", "ignore").decode("utf-8"))


@pytest.fixture
def initial_setup(tmp_path: Path):
    input_dir = tmp_path / "remorph_transpile"
    query_1_sql_file = input_dir / "query1.sql"
    query_2_sql_file = input_dir / "query2.sql"
    query_3_sql_file = input_dir / "query3.sql"
    query_4_sql_file = input_dir / "query4.sql"
    query_5_sql_file = input_dir / "query5.sql"
    stream_1_sql_file = input_dir / "stream1.sql"
    call_center_ddl_file = input_dir / "call_center.ddl"
    file_text = input_dir / "file.txt"
    safe_remove_dir(input_dir)
    make_dir(input_dir)

    query_1_sql = """select  i_manufact, sum(ss_ext_sales_price) ext_price from date_dim, store_sales where
    d_date_sk = ss_sold_date_sk and substr(ca_zip,1,5) <> substr(s_zip,1,5) group by i_manufact order by i_manufact
    limit 100 ;"""

    call_center_ddl = """create table call_center
        (
            cc_call_center_sk         int                           ,
            cc_call_center_id         varchar(16)
        )

         CLUSTER BY(cc_call_center_sk)
         """

    query_2_sql = """select wswscs.d_week_seq d_week_seq1,sun_sales sun_sales1,mon_sales mon_sales1 from wswscs,
    date_dim where date_dim.d_week_seq = wswscs.d_week_seq and d_year = 2001"""

    query_3_sql = """with wscs as
     (select sold_date_sk
            ,sales_price
      from (select ws_sold_date_sk sold_date_sk
                  ,ws_ext_sales_price sales_price
            from web_sales
            union all
            select cs_sold_date_sk sold_date_sk
                  ,cs_ext_sales_price sales_price
            from catalog_sales)),
     wswscs as
     (select d_week_seq,
            sum(case when (d_day_name='Sunday') then sales_price else null end) sun_sales,
            sum(case when (d_day_name='Monday') then sales_price else null end) mon_sales,
            sum(case when (d_day_name='Tuesday') then sales_price else  null end) tue_sales,
            sum(case when (d_day_name='Wednesday') then sales_price else null end) wed_sales,
            sum(case when (d_day_name='Thursday') then sales_price else null end) thu_sales,
            sum(case when (d_day_name='Friday') then sales_price else null end) fri_sales,
            sum(case when (d_day_name='Saturday') then sales_price else null end) sat_sales
     from wscs
         ,date_dim
     where d_date_sk = sold_date_sk
     group by d_week_seq)
     select d_week_seq1
           ,round(sun_sales1/sun_sales2,2)
           ,round(mon_sales1/mon_sales2,2)
           ,round(tue_sales1/tue_sales2,2)
           ,round(wed_sales1/wed_sales2,2)
           ,round(thu_sales1/thu_sales2,2)
           ,round(fri_sales1/fri_sales2,2)
           ,round(sat_sales1/sat_sales2,2)
     from
     (select wswscs.d_week_seq d_week_seq1
            ,sun_sales sun_sales1
            ,mon_sales mon_sales1
            ,tue_sales tue_sales1
            ,wed_sales wed_sales1
            ,thu_sales thu_sales1
            ,fri_sales fri_sales1
            ,sat_sales sat_sales1
      from wswscs,date_dim
      where date_dim.d_week_seq = wswscs.d_week_seq and
            d_year = 2001) y,
     (select wswscs.d_week_seq d_week_seq2
            ,sun_sales sun_sales2
            ,mon_sales mon_sales2
            ,tue_sales tue_sales2
            ,wed_sales wed_sales2
            ,thu_sales thu_sales2
            ,fri_sales fri_sales2
            ,sat_sales sat_sales2
      from wswscs
          ,date_dim
      where date_dim.d_week_seq = wswscs.d_week_seq2 and
            d_year = 2001+1) z
     where d_week_seq1=d_week_seq2-53
     order by d_week_seq1;
     """

    stream_1_sql = """CREATE STREAM unsupported_stream AS SELECT * FROM some_table;"""

    query_4_sql = """create table(
    col1 int
    col2 string
    );"""

    query_5_sql = """1SELECT * from ~v\ud83d' table;"""

    write_data_to_file(query_1_sql_file, query_1_sql)
    write_data_to_file(call_center_ddl_file, call_center_ddl)
    write_data_to_file(query_2_sql_file, query_2_sql)
    write_data_to_file(query_3_sql_file, query_3_sql)
    write_data_to_file(query_4_sql_file, query_4_sql)
    write_data_to_file(query_5_sql_file, query_5_sql)
    write_data_to_file(stream_1_sql_file, stream_1_sql)
    write_data_to_file(file_text, "This is a test file")

    return input_dir


def test_with_dir_skip_validation(initial_setup, mock_workspace_client):
    input_dir = initial_setup
    config = TranspileConfig(
<<<<<<< HEAD
        transpiler="sqlglot",
=======
        transpiler_config_path="sqlglot",
>>>>>>> 3b9a1bdd
        input_source=str(input_dir),
        output_folder=None,
        sdk_config=None,
        source_dialect="snowflake",
        skip_validation=True,
    )

    # call morph
    with patch('databricks.labs.remorph.helpers.db_sql.get_sql_backend', return_value=MockBackend()):
        status = transpile(mock_workspace_client, SqlglotEngine(), config)
    # assert the status
    assert status is not None, "Status returned by morph function is None"
    assert isinstance(status, list), "Status returned by morph function is not a list"
    assert len(status) > 0, "Status returned by morph function is an empty list"
    for stat in status:
        assert stat["total_files_processed"] == 8, "total_files_processed does not match expected value"
        assert stat["total_queries_processed"] == 7, "total_queries_processed does not match expected value"
        assert (
            stat["no_of_sql_failed_while_parsing"] == 2
        ), "no_of_sql_failed_while_parsing does not match expected value"
        assert (
            stat["no_of_sql_failed_while_validating"] == 1
        ), "no_of_sql_failed_while_validating does not match expected value"
        assert stat["error_log_file"], "error_log_file is None or empty"
        assert Path(stat["error_log_file"]).name.startswith("err_") and Path(stat["error_log_file"]).name.endswith(
            ".lst"
        ), "error_log_file does not match expected pattern 'err_*.lst'"

    expected_file_name = f"{input_dir}/query3.sql"
    expected_exception = f"Unsupported operation found in file {input_dir}/query3.sql."
    pattern = r"ValidationError\(file_name='(?P<file_name>[^']+)', exception='(?P<exception>[^']+)'\)"

    with open(Path(status[0]["error_log_file"])) as file:
        for line in file:
            # Skip empty lines
            if line.strip() == "":
                continue

            match = re.match(pattern, line)

            if match:
                # Extract information using group names from the pattern
                error_info = match.groupdict()
                # Perform assertions
                assert error_info["file_name"] == expected_file_name, "File name does not match the expected value"
                assert expected_exception in error_info["exception"], "Exception does not match the expected value"
            else:
                print("No match found.")
    # cleanup
    safe_remove_dir(input_dir)
    safe_remove_file(Path(status[0]["error_log_file"]))


def test_with_dir_with_output_folder_skip_validation(initial_setup, mock_workspace_client):
    input_dir = initial_setup
    config = TranspileConfig(
<<<<<<< HEAD
        transpiler="sqlglot",
=======
        transpiler_config_path="sqlglot",
>>>>>>> 3b9a1bdd
        input_source=str(input_dir),
        output_folder=str(input_dir / "output_transpiled"),
        sdk_config=None,
        source_dialect="snowflake",
        skip_validation=True,
    )
    with patch('databricks.labs.remorph.helpers.db_sql.get_sql_backend', return_value=MockBackend()):
        status = transpile(mock_workspace_client, SqlglotEngine(), config)
    # assert the status
    assert status is not None, "Status returned by morph function is None"
    assert isinstance(status, list), "Status returned by morph function is not a list"
    assert len(status) > 0, "Status returned by morph function is an empty list"
    for stat in status:
        assert stat["total_files_processed"] == 8, "total_files_processed does not match expected value"
        assert stat["total_queries_processed"] == 7, "total_queries_processed does not match expected value"
        assert (
            stat["no_of_sql_failed_while_parsing"] == 2
        ), "no_of_sql_failed_while_parsing does not match expected value"
        assert (
            stat["no_of_sql_failed_while_validating"] == 1
        ), "no_of_sql_failed_while_validating does not match expected value"
        assert stat["error_log_file"], "error_log_file is None or empty"
        assert Path(stat["error_log_file"]).name.startswith("err_") and Path(stat["error_log_file"]).name.endswith(
            ".lst"
        ), "error_log_file does not match expected pattern 'err_*.lst'"

    expected_file_name = f"{input_dir}/query3.sql"
    expected_exception = f"Unsupported operation found in file {input_dir}/query3.sql."
    pattern = r"ValidationError\(file_name='(?P<file_name>[^']+)', exception='(?P<exception>[^']+)'\)"

    with open(Path(status[0]["error_log_file"])) as file:
        for line in file:
            # Skip empty lines
            if line.strip() == "":
                continue

            match = re.match(pattern, line)

            if match:
                # Extract information using group names from the pattern
                error_info = match.groupdict()
                # Perform assertions
                assert error_info["file_name"] == expected_file_name, "File name does not match the expected value"
                assert expected_exception in error_info["exception"], "Exception does not match the expected value"
            else:
                print("No match found.")

    # cleanup
    safe_remove_dir(input_dir)
    safe_remove_file(Path(status[0]["error_log_file"]))


def test_with_file(initial_setup, mock_workspace_client):
    input_dir = initial_setup
    sdk_config = create_autospec(Config)
    spark = create_autospec(DatabricksSession)
    config = TranspileConfig(
<<<<<<< HEAD
        transpiler="sqlglot",
=======
        transpiler_config_path="sqlglot",
>>>>>>> 3b9a1bdd
        input_source=str(input_dir / "query1.sql"),
        output_folder=None,
        sdk_config=sdk_config,
        source_dialect="snowflake",
        skip_validation=False,
    )
    mock_validate = create_autospec(Validator)
    mock_validate.spark = spark
    mock_validate.validate_format_result.return_value = ValidationResult(
        """ Mock validated query """, "Mock validation error"
    )

    with (
        patch(
            'databricks.labs.remorph.helpers.db_sql.get_sql_backend',
            return_value=MockBackend(),
        ),
        patch("databricks.labs.remorph.transpiler.execute.Validator", return_value=mock_validate),
    ):
        status = transpile(mock_workspace_client, SqlglotEngine(), config)

    # assert the status
    assert status is not None, "Status returned by transpile function is None"
    assert isinstance(status, list), "Status returned by transpile function is not a list"
    assert len(status) > 0, "Status returned by transpile function is an empty list"
    for stat in status:
        assert stat["total_files_processed"] == 1, "total_files_processed does not match expected value"
        assert stat["total_queries_processed"] == 1, "total_queries_processed does not match expected value"
        assert (
            stat["no_of_sql_failed_while_parsing"] == 0
        ), "no_of_sql_failed_while_parsing does not match expected value"
        assert (
            stat["no_of_sql_failed_while_validating"] == 1
        ), "no_of_sql_failed_while_validating does not match expected value"
        assert Path(stat["error_log_file"]).name.startswith("err_") and Path(stat["error_log_file"]).name.endswith(
            ".lst"
        ), "error_log_file does not match expected pattern 'err_*.lst'"

    expected_content = f"""
ValidationError(file_path='{input_dir!s}/query1.sql', error_msg='Mock validation error')
    """.strip()

    with open(Path(status[0]["error_log_file"])) as file:
        content = file.read().strip()
        assert content == expected_content, "File content does not match the expected content"
    # cleanup
    safe_remove_dir(input_dir)
    safe_remove_file(Path(status[0]["error_log_file"]))


def test_with_file_with_output_folder_skip_validation(initial_setup, mock_workspace_client):
    input_dir = initial_setup
    config = TranspileConfig(
<<<<<<< HEAD
        transpiler="sqlglot",
=======
        transpiler_config_path="sqlglot",
>>>>>>> 3b9a1bdd
        input_source=str(input_dir / "query1.sql"),
        output_folder=str(input_dir / "output_transpiled"),
        sdk_config=None,
        source_dialect="snowflake",
        skip_validation=True,
    )

    with patch(
        'databricks.labs.remorph.helpers.db_sql.get_sql_backend',
        return_value=MockBackend(),
    ):
        status = transpile(mock_workspace_client, SqlglotEngine(), config)

    # assert the status
    assert status is not None, "Status returned by morph function is None"
    assert isinstance(status, list), "Status returned by morph function is not a list"
    assert len(status) > 0, "Status returned by morph function is an empty list"
    for stat in status:
        assert stat["total_files_processed"] == 1, "total_files_processed does not match expected value"
        assert stat["total_queries_processed"] == 1, "total_queries_processed does not match expected value"
        assert (
            stat["no_of_sql_failed_while_parsing"] == 0
        ), "no_of_sql_failed_while_parsing does not match expected value"
        assert (
            stat["no_of_sql_failed_while_validating"] == 0
        ), "no_of_sql_failed_while_validating does not match expected value"
        assert stat["error_log_file"] == "None", "error_log_file does not match expected value"
    # cleanup
    safe_remove_dir(input_dir)


def test_with_not_a_sql_file_skip_validation(initial_setup, mock_workspace_client):
    input_dir = initial_setup
    config = TranspileConfig(
<<<<<<< HEAD
        transpiler="sqlglot",
=======
        transpiler_config_path="sqlglot",
>>>>>>> 3b9a1bdd
        input_source=str(input_dir / "file.txt"),
        output_folder=None,
        sdk_config=None,
        source_dialect="snowflake",
        skip_validation=True,
    )

    with patch(
        'databricks.labs.remorph.helpers.db_sql.get_sql_backend',
        return_value=MockBackend(),
    ):
        status = transpile(mock_workspace_client, SqlglotEngine(), config)

    # assert the status
    assert status is not None, "Status returned by transpile function is None"
    assert isinstance(status, list), "Status returned by transpile function is not a list"
    assert len(status) > 0, "Status returned by transpile function is an empty list"
    for stat in status:
        assert stat["total_files_processed"] == 0, "total_files_processed does not match expected value"
        assert stat["total_queries_processed"] == 0, "total_queries_processed does not match expected value"
        assert (
            stat["no_of_sql_failed_while_parsing"] == 0
        ), "no_of_sql_failed_while_parsing does not match expected value"
        assert (
            stat["no_of_sql_failed_while_validating"] == 0
        ), "no_of_sql_failed_while_validating does not match expected value"
        assert stat["error_log_file"] == "None", "error_log_file does not match expected value"
    # cleanup
    safe_remove_dir(input_dir)


def test_with_not_existing_file_skip_validation(initial_setup, mock_workspace_client):
    input_dir = initial_setup
    config = TranspileConfig(
<<<<<<< HEAD
        transpiler="sqlglot",
=======
        transpiler_config_path="sqlglot",
>>>>>>> 3b9a1bdd
        input_source=str(input_dir / "file_not_exist.txt"),
        output_folder=None,
        sdk_config=None,
        source_dialect="snowflake",
        skip_validation=True,
    )
    with pytest.raises(FileNotFoundError):
        with patch(
            'databricks.labs.remorph.helpers.db_sql.get_sql_backend',
            return_value=MockBackend(),
        ):
            transpile(mock_workspace_client, SqlglotEngine(), config)

    # cleanup
    safe_remove_dir(input_dir)


def test_transpile_sql(mock_workspace_client):
    config = TranspileConfig(
<<<<<<< HEAD
        transpiler="sqlglot",
=======
        transpiler_config_path="sqlglot",
>>>>>>> 3b9a1bdd
        source_dialect="snowflake",
        skip_validation=False,
        catalog_name="catalog",
        schema_name="schema",
    )
    query = """select col from table;"""

    with patch(
        'databricks.labs.remorph.helpers.db_sql.get_sql_backend',
        return_value=MockBackend(
            rows={
                "EXPLAIN SELECT": [Row(plan="== Physical Plan ==")],
            }
        ),
    ):
        transpiler_result, validation_result = transpile_sql(mock_workspace_client, config, query)
        assert transpiler_result.transpiled_code == 'SELECT\n  col\nFROM table'
        assert validation_result.exception_msg is None


def test_transpile_column_exp(mock_workspace_client):
    config = TranspileConfig(
<<<<<<< HEAD
        transpiler="sqlglot",
=======
        transpiler_config_path="sqlglot",
>>>>>>> 3b9a1bdd
        source_dialect="snowflake",
        skip_validation=True,
        catalog_name="catalog",
        schema_name="schema",
    )
    query = ["case when col1 is null then 1 else 0 end", "col2 * 2", "current_timestamp()"]

    with patch(
        'databricks.labs.remorph.helpers.db_sql.get_sql_backend',
        return_value=MockBackend(
            rows={
                "EXPLAIN SELECT": [Row(plan="== Physical Plan ==")],
            }
        ),
    ):
        result = transpile_column_exp(mock_workspace_client, config, query)
        assert len(result) == 3
        assert result[0][0].transpiled_code == 'CASE WHEN col1 IS NULL THEN 1 ELSE 0 END'
        assert result[1][0].transpiled_code == 'col2 * 2'
        assert result[2][0].transpiled_code == 'CURRENT_TIMESTAMP()'
        assert result[0][0].error_list == []
        assert result[1][0].error_list == []
        assert result[2][0].error_list == []
        assert result[0][1] is None
        assert result[1][1] is None
        assert result[2][1] is None


def test_with_file_with_success(initial_setup, mock_workspace_client):
    input_dir = initial_setup
    sdk_config = create_autospec(Config)
    spark = create_autospec(DatabricksSession)
    config = TranspileConfig(
<<<<<<< HEAD
        transpiler="sqlglot",
=======
        transpiler_config_path="sqlglot",
>>>>>>> 3b9a1bdd
        input_source=str(input_dir / "query1.sql"),
        output_folder=None,
        sdk_config=sdk_config,
        source_dialect="snowflake",
        skip_validation=False,
    )
    mock_validate = create_autospec(Validator)
    mock_validate.spark = spark
    mock_validate.validate_format_result.return_value = ValidationResult(""" Mock validated query """, None)

    with (
        patch(
            'databricks.labs.remorph.helpers.db_sql.get_sql_backend',
            return_value=MockBackend(),
        ),
        patch("databricks.labs.remorph.transpiler.execute.Validator", return_value=mock_validate),
    ):
        status = transpile(mock_workspace_client, SqlglotEngine(), config)
        # assert the status
        assert status is not None, "Status returned by morph function is None"
        assert isinstance(status, list), "Status returned by morph function is not a list"
        assert len(status) > 0, "Status returned by morph function is an empty list"
        for stat in status:
            assert stat["total_files_processed"] == 1, "total_files_processed does not match expected value"
            assert stat["total_queries_processed"] == 1, "total_queries_processed does not match expected value"
            assert (
                stat["no_of_sql_failed_while_parsing"] == 0
            ), "no_of_sql_failed_while_parsing does not match expected value"
            assert (
                stat["no_of_sql_failed_while_validating"] == 0
            ), "no_of_sql_failed_while_validating does not match expected value"
            assert stat["error_log_file"] == "None", "error_log_file does not match expected value"


def test_with_input_source_none(initial_setup, mock_workspace_client):
    config = TranspileConfig(
<<<<<<< HEAD
        transpiler="sqlglot",
=======
        transpiler_config_path="sqlglot",
>>>>>>> 3b9a1bdd
        input_source=None,
        output_folder=None,
        sdk_config=None,
        source_dialect="snowflake",
        skip_validation=True,
    )

    with pytest.raises(ValueError, match="Input SQL path is not provided"):
        transpile(mock_workspace_client, SqlglotEngine(), config)


def test_parse_error_handling(initial_setup, mock_workspace_client):
    input_dir = initial_setup
    config = TranspileConfig(
<<<<<<< HEAD
        transpiler="sqlglot",
=======
        transpiler_config_path="sqlglot",
>>>>>>> 3b9a1bdd
        input_source=str(input_dir / "query4.sql"),
        output_folder=None,
        sdk_config=None,
        source_dialect="snowflake",
        skip_validation=True,
    )

    with patch('databricks.labs.remorph.helpers.db_sql.get_sql_backend', return_value=MockBackend()):
        status = transpile(mock_workspace_client, SqlglotEngine(), config)

    # assert the status
    assert status is not None, "Status returned by morph function is None"
    assert isinstance(status, list), "Status returned by morph function is not a list"
    assert len(status) > 0, "Status returned by morph function is an empty list"
    for stat in status:
        assert stat["total_files_processed"] == 1, "total_files_processed does not match expected value"
        assert stat["total_queries_processed"] == 1, "total_queries_processed does not match expected value"
        assert (
            stat["no_of_sql_failed_while_parsing"] == 1
        ), "no_of_sql_failed_while_parsing does not match expected value"
        assert (
            stat["no_of_sql_failed_while_validating"] == 0
        ), "no_of_sql_failed_while_validating does not match expected value"
        assert stat["error_log_file"], "error_log_file is None or empty"
        assert Path(stat["error_log_file"]).name.startswith("err_") and Path(stat["error_log_file"]).name.endswith(
            ".lst"
        ), "error_log_file does not match expected pattern 'err_*.lst'"

    expected_file_name = f"{input_dir}/query4.sql"
    expected_exception = "PARSING ERROR Start:"
    pattern = r"ParserError\(file_name='(?P<file_name>[^']+)', exception=\"(?P<exception>.+)\"\)"

    with open(Path(status[0]["error_log_file"])) as file:
        for line in file:
            # Skip empty lines
            if line.strip() == "":
                continue

            match = re.match(pattern, line)

            if match:
                # Extract information using group names from the pattern
                error_info = match.groupdict()
                # Perform assertions
                assert error_info["file_name"] == expected_file_name, "File name does not match the expected value"
                assert expected_exception in error_info["exception"], "Exception does not match the expected value"
            else:
                print("No match found.")
    # cleanup
    safe_remove_dir(input_dir)
    safe_remove_file(Path(status[0]["error_log_file"]))


def test_token_error_handling(initial_setup, mock_workspace_client):
    input_dir = initial_setup
    config = TranspileConfig(
<<<<<<< HEAD
        transpiler="sqlglot",
=======
        transpiler_config_path="sqlglot",
>>>>>>> 3b9a1bdd
        input_source=str(input_dir / "query5.sql"),
        output_folder=None,
        sdk_config=None,
        source_dialect="snowflake",
        skip_validation=True,
    )

    with patch('databricks.labs.remorph.helpers.db_sql.get_sql_backend', return_value=MockBackend()):
        status = transpile(mock_workspace_client, SqlglotEngine(), config)
    # assert the status
    assert status is not None, "Status returned by morph function is None"
    assert isinstance(status, list), "Status returned by morph function is not a list"
    assert len(status) > 0, "Status returned by morph function is an empty list"
    for stat in status:
        assert stat["total_files_processed"] == 1, "total_files_processed does not match expected value"
        assert stat["total_queries_processed"] == 1, "total_queries_processed does not match expected value"
        assert (
            stat["no_of_sql_failed_while_parsing"] == 1
        ), "no_of_sql_failed_while_parsing does not match expected value"
        assert (
            stat["no_of_sql_failed_while_validating"] == 0
        ), "no_of_sql_failed_while_validating does not match expected value"
        assert stat["error_log_file"], "error_log_file is None or empty"
        assert Path(stat["error_log_file"]).name.startswith("err_") and Path(stat["error_log_file"]).name.endswith(
            ".lst"
        ), "error_log_file does not match expected pattern 'err_*.lst'"

    expected_file_name = f"{input_dir}/query5.sql"
    expected_exception = "TOKEN ERROR Start:"
    pattern = r"ParserError\(file_name='(?P<file_name>[^']+)', exception=\"(?P<exception>.+)\"\)"

    with open(Path(status[0]["error_log_file"])) as file:
        for line in file:
            # Skip empty lines
            if line.strip() == "":
                continue

            match = re.match(pattern, line)

            if match:
                # Extract information using group names from the pattern
                error_info = match.groupdict()
                # Perform assertions
                assert error_info["file_name"] == expected_file_name, "File name does not match the expected value"
                assert expected_exception in error_info["exception"], "Exception does not match the expected value"
            else:
                print("No match found.")
    # cleanup
    safe_remove_dir(input_dir)
    safe_remove_file(Path(status[0]["error_log_file"]))<|MERGE_RESOLUTION|>--- conflicted
+++ resolved
@@ -153,11 +153,7 @@
 def test_with_dir_skip_validation(initial_setup, mock_workspace_client):
     input_dir = initial_setup
     config = TranspileConfig(
-<<<<<<< HEAD
-        transpiler="sqlglot",
-=======
-        transpiler_config_path="sqlglot",
->>>>>>> 3b9a1bdd
+        transpiler_config_path="sqlglot",
         input_source=str(input_dir),
         output_folder=None,
         sdk_config=None,
@@ -214,11 +210,7 @@
 def test_with_dir_with_output_folder_skip_validation(initial_setup, mock_workspace_client):
     input_dir = initial_setup
     config = TranspileConfig(
-<<<<<<< HEAD
-        transpiler="sqlglot",
-=======
-        transpiler_config_path="sqlglot",
->>>>>>> 3b9a1bdd
+        transpiler_config_path="sqlglot",
         input_source=str(input_dir),
         output_folder=str(input_dir / "output_transpiled"),
         sdk_config=None,
@@ -276,11 +268,7 @@
     sdk_config = create_autospec(Config)
     spark = create_autospec(DatabricksSession)
     config = TranspileConfig(
-<<<<<<< HEAD
-        transpiler="sqlglot",
-=======
-        transpiler_config_path="sqlglot",
->>>>>>> 3b9a1bdd
+        transpiler_config_path="sqlglot",
         input_source=str(input_dir / "query1.sql"),
         output_folder=None,
         sdk_config=sdk_config,
@@ -334,11 +322,7 @@
 def test_with_file_with_output_folder_skip_validation(initial_setup, mock_workspace_client):
     input_dir = initial_setup
     config = TranspileConfig(
-<<<<<<< HEAD
-        transpiler="sqlglot",
-=======
-        transpiler_config_path="sqlglot",
->>>>>>> 3b9a1bdd
+        transpiler_config_path="sqlglot",
         input_source=str(input_dir / "query1.sql"),
         output_folder=str(input_dir / "output_transpiled"),
         sdk_config=None,
@@ -373,11 +357,7 @@
 def test_with_not_a_sql_file_skip_validation(initial_setup, mock_workspace_client):
     input_dir = initial_setup
     config = TranspileConfig(
-<<<<<<< HEAD
-        transpiler="sqlglot",
-=======
-        transpiler_config_path="sqlglot",
->>>>>>> 3b9a1bdd
+        transpiler_config_path="sqlglot",
         input_source=str(input_dir / "file.txt"),
         output_folder=None,
         sdk_config=None,
@@ -412,11 +392,7 @@
 def test_with_not_existing_file_skip_validation(initial_setup, mock_workspace_client):
     input_dir = initial_setup
     config = TranspileConfig(
-<<<<<<< HEAD
-        transpiler="sqlglot",
-=======
-        transpiler_config_path="sqlglot",
->>>>>>> 3b9a1bdd
+        transpiler_config_path="sqlglot",
         input_source=str(input_dir / "file_not_exist.txt"),
         output_folder=None,
         sdk_config=None,
@@ -436,11 +412,7 @@
 
 def test_transpile_sql(mock_workspace_client):
     config = TranspileConfig(
-<<<<<<< HEAD
-        transpiler="sqlglot",
-=======
-        transpiler_config_path="sqlglot",
->>>>>>> 3b9a1bdd
+        transpiler_config_path="sqlglot",
         source_dialect="snowflake",
         skip_validation=False,
         catalog_name="catalog",
@@ -463,11 +435,7 @@
 
 def test_transpile_column_exp(mock_workspace_client):
     config = TranspileConfig(
-<<<<<<< HEAD
-        transpiler="sqlglot",
-=======
-        transpiler_config_path="sqlglot",
->>>>>>> 3b9a1bdd
+        transpiler_config_path="sqlglot",
         source_dialect="snowflake",
         skip_validation=True,
         catalog_name="catalog",
@@ -501,11 +469,7 @@
     sdk_config = create_autospec(Config)
     spark = create_autospec(DatabricksSession)
     config = TranspileConfig(
-<<<<<<< HEAD
-        transpiler="sqlglot",
-=======
-        transpiler_config_path="sqlglot",
->>>>>>> 3b9a1bdd
+        transpiler_config_path="sqlglot",
         input_source=str(input_dir / "query1.sql"),
         output_folder=None,
         sdk_config=sdk_config,
@@ -542,11 +506,7 @@
 
 def test_with_input_source_none(initial_setup, mock_workspace_client):
     config = TranspileConfig(
-<<<<<<< HEAD
-        transpiler="sqlglot",
-=======
-        transpiler_config_path="sqlglot",
->>>>>>> 3b9a1bdd
+        transpiler_config_path="sqlglot",
         input_source=None,
         output_folder=None,
         sdk_config=None,
@@ -561,11 +521,7 @@
 def test_parse_error_handling(initial_setup, mock_workspace_client):
     input_dir = initial_setup
     config = TranspileConfig(
-<<<<<<< HEAD
-        transpiler="sqlglot",
-=======
-        transpiler_config_path="sqlglot",
->>>>>>> 3b9a1bdd
+        transpiler_config_path="sqlglot",
         input_source=str(input_dir / "query4.sql"),
         output_folder=None,
         sdk_config=None,
@@ -622,11 +578,7 @@
 def test_token_error_handling(initial_setup, mock_workspace_client):
     input_dir = initial_setup
     config = TranspileConfig(
-<<<<<<< HEAD
-        transpiler="sqlglot",
-=======
-        transpiler_config_path="sqlglot",
->>>>>>> 3b9a1bdd
+        transpiler_config_path="sqlglot",
         input_source=str(input_dir / "query5.sql"),
         output_folder=None,
         sdk_config=None,
