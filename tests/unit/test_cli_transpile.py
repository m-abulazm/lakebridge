--- conflicted
+++ resolved
@@ -57,11 +57,7 @@
             source_dialect="snowflake",
             input_source="/path/to/sql/file.sql",
             output_folder="/path/to/output",
-<<<<<<< HEAD
-            error_file="/path/to/errors.log",
-=======
             error_file_path="/path/to/errors.log",
->>>>>>> 32000802
             sdk_config=None,
             skip_validation=True,
             catalog_name="my_catalog",
@@ -90,11 +86,7 @@
                 source_dialect="snowflake",
                 input_source="/path/to/sql/file.sql",
                 output_folder="/path/to/output",
-<<<<<<< HEAD
-                error_file="/path/to/errors.log",
-=======
                 error_file_path="/path/to/errors.log",
->>>>>>> 32000802
                 sdk_config=None,
                 skip_validation=True,
                 catalog_name="my_catalog",
@@ -118,11 +110,7 @@
             source_dialect="snowflake",
             input_source="/path/to/sql/file.sql",
             output_folder="/path/to/output",
-<<<<<<< HEAD
-            error_file="/path/to/errors.log",
-=======
             error_file_path="/path/to/errors.log",
->>>>>>> 32000802
             sdk_config=sdk_config,
             skip_validation=True,
             catalog_name="my_catalog",
@@ -151,11 +139,7 @@
                 source_dialect="snowflake",
                 input_source="/path/to/sql/file.sql",
                 output_folder="/path/to/output",
-<<<<<<< HEAD
-                error_file="/path/to/errors.log",
-=======
                 error_file_path="/path/to/errors.log",
->>>>>>> 32000802
                 sdk_config=sdk_config,
                 skip_validation=True,
                 catalog_name="my_catalog",
@@ -179,11 +163,7 @@
             source_dialect="snowflake",
             input_source="/path/to/sql/file.sql",
             output_folder="/path/to/output",
-<<<<<<< HEAD
-            error_file="/path/to/errors.log",
-=======
             error_file_path="/path/to/errors.log",
->>>>>>> 32000802
             sdk_config=sdk_config,
             skip_validation=True,
             catalog_name="my_catalog",
@@ -212,11 +192,7 @@
                 source_dialect="snowflake",
                 input_source="/path/to/sql/file.sql",
                 output_folder="/path/to/output",
-<<<<<<< HEAD
-                error_file="/path/to/errors.log",
-=======
                 error_file_path="/path/to/errors.log",
->>>>>>> 32000802
                 sdk_config=sdk_config,
                 skip_validation=True,
                 catalog_name="my_catalog",
@@ -356,11 +332,7 @@
                 source_dialect=source_dialect,
                 input_source=input_source,
                 output_folder=output_folder,
-<<<<<<< HEAD
-                error_file=error_file,
-=======
                 error_file_path=error_file,
->>>>>>> 32000802
                 sdk_config=sdk_config,
                 skip_validation=True,
                 catalog_name=catalog_name,
@@ -375,10 +347,6 @@
     source_dialect = "snowflake"
     input_source = path_to_resource("functional", "snowflake", "aggregates", "least_1.sql")
     output_folder = path_to_resource("lsp_transpiler")
-<<<<<<< HEAD
-=======
-    error_file = ""
->>>>>>> 32000802
     skip_validation = "true"
     catalog_name = "my_catalog"
     schema_name = "my_schema"
@@ -393,11 +361,7 @@
             source_dialect,
             input_source,
             output_folder,
-<<<<<<< HEAD
             None,
-=======
-            error_file,
->>>>>>> 32000802
             skip_validation,
             catalog_name,
             schema_name,
@@ -411,10 +375,7 @@
                 source_dialect=source_dialect,
                 input_source=input_source,
                 output_folder=output_folder,
-<<<<<<< HEAD
-=======
-                error_file_path=error_file,
->>>>>>> 32000802
+                error_file_path=None,
                 sdk_config=sdk_config,
                 skip_validation=True,
                 catalog_name=catalog_name,
@@ -462,11 +423,7 @@
                 source_dialect=source_dialect,
                 input_source=input_source,
                 output_folder=output_folder,
-<<<<<<< HEAD
-                error_file=error_file,
-=======
                 error_file_path=error_file,
->>>>>>> 32000802
                 sdk_config=sdk_config,
                 skip_validation=False,
                 catalog_name=catalog_name,
@@ -505,21 +462,12 @@
         )
 
 
-<<<<<<< HEAD
-def test_transpile_prints_errors(capsys, output_folder, error_file, mock_workspace_client_cli):
-    transpiler_config_path = path_to_resource("lsp_transpiler", "lsp_config.yml")
-    source_dialect = "snowflake"
-    input_source = path_to_resource("lsp_transpiler", "unsupported_lca.sql")
-    output_folder = str(output_folder)
-    error_file = str(error_file)
-=======
 def test_transpile_prints_errors(capsys, tmp_path, mock_workspace_client_cli):
     transpiler_config_path = path_to_resource("lsp_transpiler", "lsp_config.yml")
     source_dialect = "snowflake"
     input_source = path_to_resource("lsp_transpiler", "unsupported_lca.sql")
     output_folder = str(tmp_path)
     error_file = None
->>>>>>> 32000802
     skip_validation = "true"
     catalog_name = "my_catalog"
     schema_name = "my_schema"
