--- conflicted
+++ resolved
@@ -35,11 +35,7 @@
 @pytest.fixture()
 def transpile_config():
     yield TranspileConfig(
-<<<<<<< HEAD
-        transpiler="sqlglot",
-=======
         transpiler_config_path="sqlglot",
->>>>>>> 3b9a1bdd
         source_dialect="snowflake",
         input_source="input_sql",
         output_folder="output_folder",
@@ -229,11 +225,7 @@
                 'version': 2,
                 'catalog_name': 'transpiler',
                 'schema_name': 'remorph',
-<<<<<<< HEAD
-                'transpiler': 'sqlglot',
-=======
                 'transpiler_config_path': 'sqlglot',
->>>>>>> 3b9a1bdd
                 'source_dialect': 'snowflake',
                 'sdk_config': {'cluster_id': 'test_cluster'},
             }
