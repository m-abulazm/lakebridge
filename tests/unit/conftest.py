--- conflicted
+++ resolved
@@ -1,32 +1,14 @@
-import io
 import re
 from pathlib import Path
 from collections.abc import Sequence
 from unittest.mock import create_autospec
 
 import pytest
-<<<<<<< HEAD
-import yaml
-from pyspark.sql import SparkSession
-from pyspark.sql.types import (
-    ArrayType,
-    BooleanType,
-    IntegerType,
-    LongType,
-    MapType,
-    StringType,
-    StructField,
-    StructType,
-    TimestampType,
-)
-=======
->>>>>>> ff6d1596
 from sqlglot import ErrorLevel, UnsupportedError, Dialect
 from sqlglot.errors import SqlglotError, ParseError
 from sqlglot import parse_one as sqlglot_parse_one
 from sqlglot import transpile
 
-from databricks.sdk.errors import NotFound
 
 from databricks.labs.remorph.config import TranspileConfig
 from databricks.labs.remorph.transpiler.sqlglot.dialect_utils import SQLGLOT_DIALECTS
@@ -221,163 +203,11 @@
 
 @pytest.fixture
 def expr():
-<<<<<<< HEAD
     return parse_one("SELECT col1 FROM DUAL")
-
-
-@pytest.fixture
-def report_tables_schema():
-    recon_schema = StructType(
-        [
-            StructField("recon_table_id", LongType(), nullable=False),
-            StructField("recon_id", StringType(), nullable=False),
-            StructField("source_type", StringType(), nullable=False),
-            StructField(
-                "source_table",
-                StructType(
-                    [
-                        StructField('catalog', StringType(), nullable=False),
-                        StructField('schema', StringType(), nullable=False),
-                        StructField('table_name', StringType(), nullable=False),
-                    ]
-                ),
-                nullable=False,
-            ),
-            StructField(
-                "target_table",
-                StructType(
-                    [
-                        StructField('catalog', StringType(), nullable=False),
-                        StructField('schema', StringType(), nullable=False),
-                        StructField('table_name', StringType(), nullable=False),
-                    ]
-                ),
-                nullable=False,
-            ),
-            StructField("report_type", StringType(), nullable=False),
-            StructField("operation_name", StringType(), nullable=False),
-            StructField("start_ts", TimestampType()),
-            StructField("end_ts", TimestampType()),
-        ]
-    )
-
-    metrics_schema = StructType(
-        [
-            StructField("recon_table_id", LongType(), nullable=False),
-            StructField(
-                "recon_metrics",
-                StructType(
-                    [
-                        StructField(
-                            "row_comparison",
-                            StructType(
-                                [
-                                    StructField("missing_in_source", IntegerType()),
-                                    StructField("missing_in_target", IntegerType()),
-                                ]
-                            ),
-                        ),
-                        StructField(
-                            "column_comparison",
-                            StructType(
-                                [
-                                    StructField("absolute_mismatch", IntegerType()),
-                                    StructField("threshold_mismatch", IntegerType()),
-                                    StructField("mismatch_columns", StringType()),
-                                ]
-                            ),
-                        ),
-                        StructField("schema_comparison", BooleanType()),
-                    ]
-                ),
-            ),
-            StructField(
-                "run_metrics",
-                StructType(
-                    [
-                        StructField("status", BooleanType(), nullable=False),
-                        StructField("run_by_user", StringType(), nullable=False),
-                        StructField("exception_message", StringType()),
-                    ]
-                ),
-            ),
-            StructField("inserted_ts", TimestampType(), nullable=False),
-        ]
-    )
-
-    details_schema = StructType(
-        [
-            StructField("recon_table_id", LongType(), nullable=False),
-            StructField("recon_type", StringType(), nullable=False),
-            StructField("status", BooleanType(), nullable=False),
-            StructField("data", ArrayType(MapType(StringType(), StringType())), nullable=False),
-            StructField("inserted_ts", TimestampType(), nullable=False),
-        ]
-    )
-
-    return recon_schema, metrics_schema, details_schema
 
 
 def path_to_resource(*args: str) -> str:
     resource_path = Path(__file__).parent.parent / "resources"
     for arg in args:
         resource_path = resource_path / arg
-    return str(resource_path)
-
-
-@pytest.fixture
-def mock_workspace_client_cli():
-    state = {
-        "/Users/foo/.remorph/config.yml": yaml.dump(
-            {
-                'version': 2,
-                'catalog_name': 'transpiler',
-                'schema_name': 'remorph',
-                'transpiler': 'sqlglot',
-                'source_dialect': 'snowflake',
-                'sdk_config': {'cluster_id': 'test_cluster'},
-            }
-        ),
-        "/Users/foo/.remorph/recon_config.yml": yaml.dump(
-            {
-                'version': 1,
-                'source_schema': "src_schema",
-                'target_catalog': "src_catalog",
-                'target_schema': "tgt_schema",
-                'tables': [
-                    {
-                        "source_name": 'src_table',
-                        "target_name": 'tgt_table',
-                        "join_columns": ['id'],
-                        "jdbc_reader_options": None,
-                        "select_columns": None,
-                        "drop_columns": None,
-                        "column_mapping": None,
-                        "transformations": None,
-                        "thresholds": None,
-                        "filters": None,
-                    }
-                ],
-                'source_catalog': "src_catalog",
-            }
-        ),
-    }
-
-    def download(path: str) -> io.StringIO | io.BytesIO:
-        if path not in state:
-            raise NotFound(path)
-        if ".csv" in path:
-            return io.BytesIO(state[path].encode('utf-8'))
-        return io.StringIO(state[path])
-
-    workspace_client = create_autospec(WorkspaceClient)
-    workspace_client.current_user.me().user_name = "foo"
-    workspace_client.workspace.download = download
-    config = create_autospec(Config)
-    config.warehouse_id = None
-    config.cluster_id = None
-    workspace_client.config = config
-    return workspace_client
-=======
-    return parse_one("SELECT col1 FROM DUAL")
->>>>>>> ff6d1596
+    return str(resource_path)