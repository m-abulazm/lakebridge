from pathlib import Path
import pytest
from pyspark import Row
from pyspark.testing import assertDataFrameEqual

from databricks.labs.lakebridge.reconcile.compare import (
    alias_column_str,
    capture_mismatch_data_and_columns,
    reconcile_data,
)
from databricks.labs.lakebridge.reconcile.exception import ColumnMismatchException
from databricks.labs.lakebridge.reconcile.recon_output_config import (
    DataReconcileOutput,
    MismatchOutput,
)


def test_compare_data_for_report_all(
    mock_spark,
    tmp_path: Path,
):
    source = mock_spark.createDataFrame(
        [
            Row(s_suppkey=1, s_nationkey=11, hash_value_recon='1a1'),
            Row(s_suppkey=2, s_nationkey=22, hash_value_recon='2b2'),
            Row(s_suppkey=3, s_nationkey=33, hash_value_recon='3c3'),
            Row(s_suppkey=5, s_nationkey=55, hash_value_recon='5e5'),
        ]
    )
    target = mock_spark.createDataFrame(
        [
            Row(s_suppkey=1, s_nationkey=11, hash_value_recon='1a1'),
            Row(s_suppkey=2, s_nationkey=22, hash_value_recon='2b4'),
            Row(s_suppkey=4, s_nationkey=44, hash_value_recon='4d4'),
            Row(s_suppkey=5, s_nationkey=56, hash_value_recon='5e6'),
        ]
    )

    mismatch = MismatchOutput(mismatch_df=mock_spark.createDataFrame([Row(s_suppkey=2, s_nationkey=22)]))
    missing_in_src = mock_spark.createDataFrame([Row(s_suppkey=4, s_nationkey=44), Row(s_suppkey=5, s_nationkey=56)])
    missing_in_tgt = mock_spark.createDataFrame([Row(s_suppkey=3, s_nationkey=33), Row(s_suppkey=5, s_nationkey=55)])

    actual = reconcile_data(
        source=source,
        target=target,
        key_columns=["s_suppkey", "s_nationkey"],
        report_type="all",
        spark=mock_spark,
        path=str(tmp_path),
    )
    expected = DataReconcileOutput(
        mismatch_count=1,
        missing_in_src_count=1,
        missing_in_tgt_count=1,
        missing_in_src=missing_in_src,
        missing_in_tgt=missing_in_tgt,
        mismatch=mismatch,
    )

<<<<<<< HEAD
    assertDataFrameEqual(actual.mismatch.mismatch_df, expected.mismatch.mismatch_df)  # type: ignore
    assertDataFrameEqual(actual.missing_in_src, expected.missing_in_src)  # type: ignore
    assertDataFrameEqual(actual.missing_in_tgt, expected.missing_in_tgt)  # type: ignore
=======
    assert actual.mismatch.mismatch_df is not None
    assert expected.mismatch.mismatch_df is not None
    assert actual.missing_in_src is not None
    assert expected.missing_in_src is not None
    assert actual.missing_in_tgt is not None
    assert expected.missing_in_tgt is not None
    assertDataFrameEqual(actual.mismatch.mismatch_df, expected.mismatch.mismatch_df)
    assertDataFrameEqual(actual.missing_in_src, expected.missing_in_src)
    assertDataFrameEqual(actual.missing_in_tgt, expected.missing_in_tgt)
>>>>>>> 4951a22a


def test_compare_data_for_report_hash(mock_spark, tmp_path: Path):
    source = mock_spark.createDataFrame(
        [
            Row(s_suppkey=1, s_nationkey=11, hash_value_recon='1a1'),
            Row(s_suppkey=2, s_nationkey=22, hash_value_recon='2b2'),
            Row(s_suppkey=3, s_nationkey=33, hash_value_recon='3c3'),
            Row(s_suppkey=5, s_nationkey=55, hash_value_recon='5e5'),
        ]
    )
    target = mock_spark.createDataFrame(
        [
            Row(s_suppkey=1, s_nationkey=11, hash_value_recon='1a1'),
            Row(s_suppkey=2, s_nationkey=22, hash_value_recon='2b4'),
            Row(s_suppkey=4, s_nationkey=44, hash_value_recon='4d4'),
            Row(s_suppkey=5, s_nationkey=56, hash_value_recon='5e6'),
        ]
    )

    missing_in_src = mock_spark.createDataFrame(
        [Row(s_suppkey=2, s_nationkey=22), Row(s_suppkey=4, s_nationkey=44), Row(s_suppkey=5, s_nationkey=56)]
    )
    missing_in_tgt = mock_spark.createDataFrame(
        [Row(s_suppkey=2, s_nationkey=22), Row(s_suppkey=3, s_nationkey=33), Row(s_suppkey=5, s_nationkey=55)]
    )

    actual = reconcile_data(
        source=source,
        target=target,
        key_columns=["s_suppkey", "s_nationkey"],
        report_type="hash",
        spark=mock_spark,
        path=str(tmp_path),
    )
    expected = DataReconcileOutput(
        missing_in_src=missing_in_src,
        missing_in_tgt=missing_in_tgt,
        mismatch=MismatchOutput(),
        mismatch_count=0,
        missing_in_src_count=1,
        missing_in_tgt_count=1,
    )

    assert actual.mismatch.mismatch_df is None
    assert not actual.mismatch.mismatch_columns
<<<<<<< HEAD
    assertDataFrameEqual(actual.missing_in_src, expected.missing_in_src)  # type: ignore
    assertDataFrameEqual(actual.missing_in_tgt, expected.missing_in_tgt)  # type: ignore
=======
    assert actual.missing_in_src is not None
    assert expected.missing_in_src is not None
    assert actual.missing_in_tgt is not None
    assert expected.missing_in_tgt is not None
    assertDataFrameEqual(actual.missing_in_src, expected.missing_in_src)
    assertDataFrameEqual(actual.missing_in_tgt, expected.missing_in_tgt)
>>>>>>> 4951a22a


def test_capture_mismatch_data_and_cols(mock_spark):
    # these mock dataframes are expected to contain only mismatched rows. Hence, the matching rows between source and target are removed for this test-case.
    source = mock_spark.createDataFrame(
        [
            Row(s_suppkey=2, s_nationkey=22, s_name='supp-22', s_address='a-2', s_phone='ph-2', s_acctbal=200),
            Row(s_suppkey=3, s_nationkey=33, s_name='supp-3', s_address='a-3', s_phone='ph-3', s_acctbal=300),
            Row(s_suppkey=5, s_nationkey=55, s_name='supp-5', s_address='a-5', s_phone='ph-5', s_acctbal=400),
        ]
    )
    target = mock_spark.createDataFrame(
        [
            Row(s_suppkey=2, s_nationkey=22, s_name='supp-2', s_address='a-2', s_phone='ph-2', s_acctbal=2000),
            Row(s_suppkey=3, s_nationkey=33, s_name='supp-33', s_address='a-3', s_phone='ph-3', s_acctbal=300),
            Row(s_suppkey=4, s_nationkey=44, s_name='supp-4', s_address='a-4', s_phone='ph-4', s_acctbal=400),
        ]
    )

    actual = capture_mismatch_data_and_columns(source=source, target=target, key_columns=["s_suppkey", "s_nationkey"])

    expected_df = mock_spark.createDataFrame(
        [
            Row(
                s_suppkey=2,
                s_nationkey=22,
                s_acctbal_base=200,
                s_acctbal_compare=2000,
                s_acctbal_match=False,
                s_address_base='a-2',
                s_address_compare='a-2',
                s_address_match=True,
                s_name_base='supp-22',
                s_name_compare='supp-2',
                s_name_match=False,
                s_phone_base='ph-2',
                s_phone_compare='ph-2',
                s_phone_match=True,
            ),
            Row(
                s_suppkey=3,
                s_nationkey=33,
                s_acctbal_base=300,
                s_acctbal_compare=300,
                s_acctbal_match=True,
                s_address_base='a-3',
                s_address_compare='a-3',
                s_address_match=True,
                s_name_base='supp-3',
                s_name_compare='supp-33',
                s_name_match=False,
                s_phone_base='ph-3',
                s_phone_compare='ph-3',
                s_phone_match=True,
            ),
        ]
    )

    assert actual.mismatch_df is not None
    assert expected_df is not None
    assertDataFrameEqual(actual.mismatch_df, expected_df)
    assert sorted(actual.mismatch_columns) == ['s_acctbal', 's_name']


def test_capture_mismatch_data_and_cols_no_mismatch(mock_spark):
    # this is to test the behaviour of the function `capture_mismatch_data_and_columns` when there is no mismatch in the dataframes.
    source = mock_spark.createDataFrame(
        [
            Row(s_suppkey=1, s_nationkey=11, s_name='supp-1', s_address='a-1', s_phone='ph-1', s_acctbal=100),
        ]
    )

    target = mock_spark.createDataFrame(
        [
            Row(s_suppkey=1, s_nationkey=11, s_name='supp-1', s_address='a-1', s_phone='ph-1', s_acctbal=100),
        ]
    )

    actual = capture_mismatch_data_and_columns(source=source, target=target, key_columns=["s_suppkey", "s_nationkey"])

    expected_df = mock_spark.createDataFrame(
        [
            Row(
                s_suppkey=1,
                s_nationkey=11,
                s_acctbal_base=100,
                s_acctbal_compare=100,
                s_acctbal_match=True,
                s_address_base='a-1',
                s_address_compare='a-1',
                s_address_match=True,
                s_name_base='supp-1',
                s_name_compare='supp-1',
                s_name_match=True,
                s_phone_base='ph-1',
                s_phone_compare='ph-1',
                s_phone_match=True,
            ),
        ]
    )

    assert actual.mismatch_df is not None
    assert expected_df is not None
    assertDataFrameEqual(actual.mismatch_df, expected_df)
    assert sorted(actual.mismatch_columns) == []


def test_capture_mismatch_data_and_cols_fail(mock_spark):
    source = mock_spark.createDataFrame(
        [
            Row(s_suppkey=1, s_nationkey=11, s_name='supp-1', s_address='a-1', s_phone='ph-1', s_acctbal=100),
            Row(s_suppkey=2, s_nationkey=22, s_name='supp-22', s_address='a-2', s_phone='ph-2', s_acctbal=200),
            Row(s_suppkey=3, s_nationkey=33, s_name='supp-3', s_address='a-3', s_phone='ph-3', s_acctbal=300),
            Row(s_suppkey=5, s_nationkey=55, s_name='supp-5', s_address='a-5', s_phone='ph-5', s_acctbal=400),
        ]
    )
    target = mock_spark.createDataFrame(
        [
            Row(s_suppkey=1),
            Row(s_suppkey=2),
            Row(s_suppkey=3),
            Row(s_suppkey=4),
        ]
    )

    with pytest.raises(ColumnMismatchException) as exception:
        capture_mismatch_data_and_columns(source=source, target=target, key_columns=["s_suppkey"])

    assert str(exception.value) == (
        "source and target should have same columns for capturing the mismatch data\n"
        "columns missing in source: None\n"
        "columns missing in target: s_nationkey,s_name,s_address,s_phone,s_acctbal\n"
    )


def test_alias_column_str():
    column_list = ['col1', 'col2', 'col3']
    alias = 'source'
    actual = alias_column_str(alias=alias, columns=column_list)
    expected = ['source.col1', 'source.col2', 'source.col3']

    assert actual == expected<|MERGE_RESOLUTION|>--- conflicted
+++ resolved
@@ -56,12 +56,7 @@
         missing_in_tgt=missing_in_tgt,
         mismatch=mismatch,
     )
-
-<<<<<<< HEAD
-    assertDataFrameEqual(actual.mismatch.mismatch_df, expected.mismatch.mismatch_df)  # type: ignore
-    assertDataFrameEqual(actual.missing_in_src, expected.missing_in_src)  # type: ignore
-    assertDataFrameEqual(actual.missing_in_tgt, expected.missing_in_tgt)  # type: ignore
-=======
+    
     assert actual.mismatch.mismatch_df is not None
     assert expected.mismatch.mismatch_df is not None
     assert actual.missing_in_src is not None
@@ -71,7 +66,6 @@
     assertDataFrameEqual(actual.mismatch.mismatch_df, expected.mismatch.mismatch_df)
     assertDataFrameEqual(actual.missing_in_src, expected.missing_in_src)
     assertDataFrameEqual(actual.missing_in_tgt, expected.missing_in_tgt)
->>>>>>> 4951a22a
 
 
 def test_compare_data_for_report_hash(mock_spark, tmp_path: Path):
@@ -118,17 +112,13 @@
 
     assert actual.mismatch.mismatch_df is None
     assert not actual.mismatch.mismatch_columns
-<<<<<<< HEAD
-    assertDataFrameEqual(actual.missing_in_src, expected.missing_in_src)  # type: ignore
-    assertDataFrameEqual(actual.missing_in_tgt, expected.missing_in_tgt)  # type: ignore
-=======
+
     assert actual.missing_in_src is not None
     assert expected.missing_in_src is not None
     assert actual.missing_in_tgt is not None
     assert expected.missing_in_tgt is not None
     assertDataFrameEqual(actual.missing_in_src, expected.missing_in_src)
     assertDataFrameEqual(actual.missing_in_tgt, expected.missing_in_tgt)
->>>>>>> 4951a22a
 
 
 def test_capture_mismatch_data_and_cols(mock_spark):
