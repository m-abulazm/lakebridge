--- conflicted
+++ resolved
@@ -301,11 +301,6 @@
     assert actual_data_reconcile.missing_in_src_count == expected_data_reconcile.missing_in_src_count
     assert actual_data_reconcile.missing_in_tgt_count == expected_data_reconcile.missing_in_tgt_count
     assert actual_data_reconcile.mismatch.mismatch_columns == expected_data_reconcile.mismatch.mismatch_columns
-<<<<<<< HEAD
-    assertDataFrameEqual(actual_data_reconcile.mismatch.mismatch_df, expected_data_reconcile.mismatch.mismatch_df)  # type: ignore
-    assertDataFrameEqual(actual_data_reconcile.missing_in_src, expected_data_reconcile.missing_in_src)  # type: ignore
-    assertDataFrameEqual(actual_data_reconcile.missing_in_tgt, expected_data_reconcile.missing_in_tgt)  # type: ignore
-=======
     assert actual_data_reconcile.mismatch.mismatch_df is not None
     assert expected_data_reconcile.mismatch.mismatch_df is not None
     assert actual_data_reconcile.missing_in_src is not None
@@ -316,7 +311,7 @@
     assertDataFrameEqual(actual_data_reconcile.mismatch.mismatch_df, expected_data_reconcile.mismatch.mismatch_df)
     assertDataFrameEqual(actual_data_reconcile.missing_in_src, expected_data_reconcile.missing_in_src)
     assertDataFrameEqual(actual_data_reconcile.missing_in_tgt, expected_data_reconcile.missing_in_tgt)
->>>>>>> 4951a22a
+
     actual_schema_reconcile = Reconciliation(
         source,
         target,
@@ -375,18 +370,6 @@
     )
     assertDataFrameEqual(actual_schema_reconcile.compare_df, expected_schema_reconcile)  # type: ignore
     assert actual_schema_reconcile.is_valid is True
-<<<<<<< HEAD
-    mock_df = mock_spark.createDataFrame(
-        [
-            Row(
-                s_acctbal_source=100,
-                s_acctbal_databricks=210,
-                s_acctbal_match="Failed",
-                s_nationkey_source=11,
-                s_suppkey_source=1,
-            )
-        ]
-=======
     assert actual_data_reconcile.threshold_output.threshold_df is not None
     assertDataFrameEqual(
         actual_data_reconcile.threshold_output.threshold_df,
@@ -401,7 +384,6 @@
                 )
             ]
         ),
->>>>>>> 4951a22a
     )
     assertDataFrameEqual(actual_data_reconcile.threshold_output.threshold_df, mock_df)  # type: ignore
     assert actual_data_reconcile.threshold_output.threshold_mismatch_count == 1
@@ -589,13 +571,9 @@
     assert actual.mismatch.mismatch_columns == expected.mismatch.mismatch_columns
     assert actual.missing_in_src is None
     assert actual.missing_in_tgt is None
-<<<<<<< HEAD
-    assertDataFrameEqual(actual.mismatch.mismatch_df, expected.mismatch.mismatch_df)  # type: ignore
-=======
     assert actual.mismatch.mismatch_df is not None
     assert expected.mismatch.mismatch_df is not None
     assertDataFrameEqual(actual.mismatch.mismatch_df, expected.mismatch.mismatch_df)
->>>>>>> 4951a22a
 
 
 def test_reconcile_data_missing_and_no_mismatch(
