--- conflicted
+++ resolved
@@ -18,12 +18,8 @@
 
 
 def test_gets_maven_artifact_version():
-<<<<<<< HEAD
     version = MavenInstaller.get_latest_artifact_version_from_maven("com.databricks", "databricks-connect")
-=======
-    version = MavenInstaller.get_maven_artifact_version("com.databricks", "databricks-connect")
     assert version, "Maybe maven search is down ? (check https://status.maven.org/)"
->>>>>>> 17ec37b4
     check_valid_version(version)
 
 
