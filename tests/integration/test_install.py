import os
import shutil
<<<<<<< HEAD
from pathlib import Path
=======
import sys
from pathlib import Path
from subprocess import run
>>>>>>> e5569ac8
from tempfile import TemporaryDirectory
from unittest.mock import patch

import pytest
from databricks.labs.remorph.config import TranspileConfig

<<<<<<< HEAD
from databricks.labs.remorph.install import TranspilerInstaller, WheelInstaller, MavenInstaller, WorkspaceInstaller
=======
from databricks.labs.remorph.install import TranspilerInstaller, PypiInstaller, MavenInstaller, WorkspaceInstaller
>>>>>>> e5569ac8
from databricks.labs.remorph.transpiler.lsp.lsp_engine import LSPEngine


@pytest.mark.skipif(os.environ.get("CI", "false") == "true", reason="Skipping in CI since we have no installed product")
def test_gets_installed_remorph_version(patched_transpiler_installer):
    version = patched_transpiler_installer.get_installed_version("remorph", False)
    check_valid_version(version)


<<<<<<< HEAD
def test_gets_maven_artifact_version():
    version = MavenInstaller.get_latest_artifact_version_from_maven("com.databricks", "databricks-connect")
=======
@pytest.mark.skip(reason="The search.maven.org service is too unreliable; our dependency on it will be removed.")
def test_gets_maven_artifact_version():
    version = MavenInstaller.get_maven_artifact_version("com.databricks", "databricks-connect")
>>>>>>> e5569ac8
    assert version, "Maybe maven search is down ? (check https://status.maven.org/)"
    check_valid_version(version)


def test_downloads_from_maven():
    with TemporaryDirectory() as parent:
        path = Path(parent) / "pom.xml"
        result = MavenInstaller.download_artifact_from_maven(
            "com.databricks", "databricks-connect", "16.0.0", path, extension="pom"
        )
        assert result == 0
        assert path.exists()
        assert path.stat().st_size == 5_684


def test_gets_pypi_artifact_version():
<<<<<<< HEAD
    version = WheelInstaller.get_latest_artifact_version_from_pypi("databricks-labs-remorph")
=======
    version = PypiInstaller.get_pypi_artifact_version("databricks-labs-remorph")
>>>>>>> e5569ac8
    check_valid_version(version)


def test_downloads_tar_from_pypi():
    with TemporaryDirectory() as parent:
        path = Path(parent) / "archive.tar"
<<<<<<< HEAD
        result = WheelInstaller.download_artifact_from_pypi(
=======
        result = PypiInstaller.download_artifact_from_pypi(
>>>>>>> e5569ac8
            "databricks-labs-remorph-community-transpiler", "0.0.1", path, extension="tar"
        )
        assert result == 0
        assert path.exists()
        assert path.stat().st_size == 41_656


def test_downloads_whl_from_pypi():
    with TemporaryDirectory() as parent:
        path = Path(parent) / "package.whl"
<<<<<<< HEAD
        result = WheelInstaller.download_artifact_from_pypi(
=======
        result = PypiInstaller.download_artifact_from_pypi(
>>>>>>> e5569ac8
            "databricks-labs-remorph-community-transpiler", "0.0.1", path
        )
        assert result == 0
        assert path.exists()
        assert path.stat().st_size == 35_270


@pytest.fixture()
def patched_transpiler_installer(tmp_path: Path):
    resources_folder = Path(__file__).parent.parent / "resources" / "transpiler_configs"
    for transpiler in ("bladerunner", "morpheus"):
        target = tmp_path / transpiler
        target.mkdir(exist_ok=True)
        target = target / "lib"
        target.mkdir(exist_ok=True)
        target = target / "config.yml"
        source = resources_folder / transpiler / "lib" / "config.yml"
        shutil.copyfile(source, target)
    with patch.object(TranspilerInstaller, "transpilers_path", return_value=tmp_path):
        yield TranspilerInstaller


def test_lists_all_transpiler_names(patched_transpiler_installer):
    transpiler_names = patched_transpiler_installer.all_transpiler_names()
    assert transpiler_names == {'Morpheus', 'Bladerunner'}


def test_lists_all_dialects(patched_transpiler_installer):
    dialects = patched_transpiler_installer.all_dialects()
    assert dialects == {
        'abinitio',
        'alteryx',
        'athena',
        'datastage',
        'greenplum',
        'hive',
        'impala',
        'informatica (big data edition)',
        'informatica (desktop)',
        'netezza',
        'oozie',
        'oracle',
        'pentaho',
        'pig',
        'presto',
        'redshift',
        'sap hana',
        'sas',
        'snowflake',
        'ssis',
        'synapse',
        'talend',
        'teradata',
        'tsql',
        'vertica',
    }


def test_lists_dialect_transpilers(patched_transpiler_installer):
    transpilers = patched_transpiler_installer.transpilers_with_dialect("snowflake")
    assert transpilers == {'Morpheus', 'Bladerunner'}
    transpilers = patched_transpiler_installer.transpilers_with_dialect("presto")
    assert transpilers == {'Bladerunner'}


def check_valid_version(version: str):
    parts = version.split(".")
    for _, part in enumerate(parts):
        try:
            _ = int(part)
        except ValueError:
            assert False, f"{version} does not look like a valid semver"


<<<<<<< HEAD
=======
class PatchedPypiInstaller(PypiInstaller):

    @classmethod
    def get_pypi_artifact_version(cls, product_name: str):
        return "0.0.1"

    def _install_from_pip(self):
        wheel_file = "databricks_labs_remorph_bladerunner-0.1.0-py3-none-any.whl"
        sample_wheel = (
            Path(__file__).parent.parent
            / "resources"
            / "transpiler_configs"
            / self._product_name
            / "wheel"
            / wheel_file
        )
        assert sample_wheel.exists()
        pip = self._locate_pip()
        cwd = os.getcwd()
        try:
            os.chdir(self._install_path)
            command = pip.relative_to(self._install_path)
            target = self._site_packages.relative_to(self._install_path)
            if sys.platform == "win32":
                args = f"{command!s} install {sample_wheel!s} -t {target!s}"
                completed = run(args, stdin=sys.stdin, stdout=sys.stdout, stderr=sys.stderr, shell=False, check=False)
            else:
                args = f"'{command!s}' install '{sample_wheel!s}' -t '{target!s}'"
                completed = run(args, stdin=sys.stdin, stdout=sys.stdout, stderr=sys.stderr, shell=True, check=False)
            completed.check_returncode()
        finally:
            os.chdir(cwd)


>>>>>>> e5569ac8
def format_transpiled(sql: str) -> str:
    parts = sql.lower().split("\n")
    stripped = [s.strip() for s in parts]
    sql = " ".join(stripped)
    sql = sql.replace(";;", ";")
    return sql


<<<<<<< HEAD
async def test_installs_and_runs_local_rct():
    artifact = (
        Path(__file__).parent.parent
        / "resources"
        / "transpiler_configs"
        / "rct"
        / "wheel"
        / "databricks_labs_remorph_community_transpiler-0.0.1-py3-none-any.whl"
    )
    TranspilerInstaller.install_from_pypi("rct", "databricks-labs-remorph-community-transpiler", artifact)
    # check file-level installation
    rct = TranspilerInstaller.transpilers_path() / "rct"
    config_path = rct / "lib" / "config.yml"
    assert config_path.exists()
    main_path = rct / "lib" / "main.py"
    assert main_path.exists()
    version_path = rct / "state" / "version.json"
    assert version_path.exists()
    # check execution
    lsp_engine = LSPEngine.from_config_path(config_path)
    with TemporaryDirectory() as input_source:
        with TemporaryDirectory() as output_folder:
            transpile_config = TranspileConfig(
                transpiler_config_path=str(config_path),
                transpiler_options={"-experimental": True},
                source_dialect="snowflake",
                input_source=input_source,
                output_folder=output_folder,
                sdk_config={"cluster_id": "test_cluster"},
                skip_validation=False,
                catalog_name="catalog",
                schema_name="schema",
            )
            await lsp_engine.initialize(transpile_config)
            dialect = transpile_config.source_dialect
            input_file = Path(input_source) / "some_query.sql"
            sql_code = "select * from employees"
            result = await lsp_engine.transpile(dialect, "databricks", sql_code, input_file)
            await lsp_engine.shutdown()
            transpiled = format_transpiled(result.transpiled_code)
            assert transpiled == sql_code


async def test_installs_and_runs_local_bladerunner():
    artifact = (
        Path(__file__).parent.parent
        / "resources"
        / "transpiler_configs"
        / "bladerunner"
        / "wheel"
        / "databricks_labs_remorph_bladerunner-0.1.0-py3-none-any.whl"
    )
    TranspilerInstaller.install_from_pypi("bladerunner", "databricks-labs-bladerunner", artifact)
    # check file-level installation
    bladerunner = TranspilerInstaller.transpilers_path() / "bladerunner"
    config_path = bladerunner / "lib" / "config.yml"
    assert config_path.exists()
    main_path = bladerunner / "lib" / "main.py"
    assert main_path.exists()
    version_path = bladerunner / "state" / "version.json"
    assert version_path.exists()
    # check execution
    lsp_engine = LSPEngine.from_config_path(config_path)
    with TemporaryDirectory() as input_source:
        with TemporaryDirectory() as output_folder:
            transpile_config = TranspileConfig(
                transpiler_config_path=str(config_path),
                source_dialect="snowflake",
                input_source=input_source,
                output_folder=output_folder,
                sdk_config={"cluster_id": "test_cluster"},
                skip_validation=False,
                catalog_name="catalog",
                schema_name="schema",
            )
            await lsp_engine.initialize(transpile_config)
            dialect = transpile_config.source_dialect
            input_file = Path(input_source) / "some_query.sql"
            sql_code = "select * from employees"
            result = await lsp_engine.transpile(dialect, "databricks", sql_code, input_file)
            await lsp_engine.shutdown()
            transpiled = format_transpiled(result.transpiled_code)
            assert transpiled == sql_code


async def test_installs_and_runs_local_morpheus(patched_transpiler_installer):
    artifact = (
        Path(__file__).parent.parent
        / "resources"
        / "transpiler_configs"
        / "morpheus"
        / "jar"
        / "morpheus-lsp-0.2.0-SNAPSHOT-jar-with-dependencies.jar"
    )
    TranspilerInstaller.install_from_maven("morpheus", "databricks-labs-remorph", "morpheus-lsp", artifact)
    # check file-level installation
    morpheus = TranspilerInstaller.transpilers_path() / "morpheus"
    config_path = morpheus / "lib" / "config.yml"
    assert config_path.exists()
    main_path = morpheus / "lib" / "morpheus-lsp.jar"
    assert main_path.exists()
    version_path = morpheus / "state" / "version.json"
    assert version_path.exists()
    # check execution
    lsp_engine = LSPEngine.from_config_path(config_path)
    with TemporaryDirectory() as input_source:
        with TemporaryDirectory() as output_folder:
            transpile_config = TranspileConfig(
                transpiler_config_path=str(config_path),
                source_dialect="snowflake",
                input_source=input_source,
                output_folder=output_folder,
                sdk_config={"cluster_id": "test_cluster"},
                skip_validation=False,
                catalog_name="catalog",
                schema_name="schema",
            )
            await lsp_engine.initialize(transpile_config)
            dialect = transpile_config.source_dialect
            input_file = Path(input_source) / "some_query.sql"
            sql_code = "select * from employees;"
            result = await lsp_engine.transpile(dialect, "databricks", sql_code, input_file)
            await lsp_engine.shutdown()
            transpiled = format_transpiled(result.transpiled_code)
            assert transpiled == sql_code
=======
async def test_installs_and_runs_bladerunner(patched_transpiler_installer):
    with patch("databricks.labs.remorph.install.PypiInstaller", PatchedPypiInstaller):
        patched_transpiler_installer.install_from_pypi("bladerunner", "databricks-labs-bladerunner")
        # check file-level installation
        bladerunner = patched_transpiler_installer.transpilers_path() / "bladerunner"
        config_path = bladerunner / "lib" / "config.yml"
        assert config_path.exists()
        main_path = bladerunner / "lib" / "main.py"
        assert main_path.exists()
        version_path = bladerunner / "state" / "version.json"
        assert version_path.exists()
        # check execution
        lsp_engine = LSPEngine.from_config_path(config_path)
        with TemporaryDirectory() as input_source:
            with TemporaryDirectory() as output_folder:
                transpile_config = TranspileConfig(
                    transpiler_config_path=str(config_path),
                    source_dialect="snowflake",
                    input_source=input_source,
                    output_folder=output_folder,
                    sdk_config={"cluster_id": "test_cluster"},
                    skip_validation=False,
                    catalog_name="catalog",
                    schema_name="schema",
                )
                await lsp_engine.initialize(transpile_config)
                dialect = transpile_config.source_dialect
                input_file = Path(input_source) / "some_query.sql"
                sql_code = "select * from employees"
                result = await lsp_engine.transpile(dialect, "databricks", sql_code, input_file)
                await lsp_engine.shutdown()
                transpiled = format_transpiled(result.transpiled_code)
                assert transpiled == sql_code


class PatchedMavenInstaller(MavenInstaller):

    @classmethod
    def get_maven_artifact_version(cls, group_id: str, artifact_id: str):
        return "0.2.0"

    @classmethod
    def download_artifact_from_maven(cls, group_id: str, artifact_id: str, version: str, target: Path, extension="jar"):
        sample_jar = (
            Path(__file__).parent.parent
            / "resources"
            / "transpiler_configs"
            / "morpheus"
            / "jar"
            / "morpheus-lsp-0.2.0-SNAPSHOT-jar-with-dependencies.jar"
        )
        assert sample_jar.exists()
        shutil.copyfile(sample_jar, target)
        return 0


async def test_installs_and_runs_morpheus(patched_transpiler_installer):
    with patch("databricks.labs.remorph.install.MavenInstaller", PatchedMavenInstaller):
        patched_transpiler_installer.install_from_maven("morpheus", "databricks-labs-remorph", "morpheus-lsp")
        # check file-level installation
        morpheus = patched_transpiler_installer.transpilers_path() / "morpheus"
        config_path = morpheus / "lib" / "config.yml"
        assert config_path.exists()
        main_path = morpheus / "lib" / "morpheus-lsp.jar"
        assert main_path.exists()
        version_path = morpheus / "state" / "version.json"
        assert version_path.exists()
        # check execution
        lsp_engine = LSPEngine.from_config_path(config_path)
        with TemporaryDirectory() as input_source:
            with TemporaryDirectory() as output_folder:
                transpile_config = TranspileConfig(
                    transpiler_config_path=str(config_path),
                    source_dialect="snowflake",
                    input_source=input_source,
                    output_folder=output_folder,
                    sdk_config={"cluster_id": "test_cluster"},
                    skip_validation=False,
                    catalog_name="catalog",
                    schema_name="schema",
                )
                await lsp_engine.initialize(transpile_config)
                dialect = transpile_config.source_dialect
                input_file = Path(input_source) / "some_query.sql"
                sql_code = "select * from employees;"
                result = await lsp_engine.transpile(dialect, "databricks", sql_code, input_file)
                await lsp_engine.shutdown()
                transpiled = format_transpiled(result.transpiled_code)
                assert transpiled == sql_code
>>>>>>> e5569ac8


def test_java_version():
    version = WorkspaceInstaller.get_java_version()
    assert version >= 110<|MERGE_RESOLUTION|>--- conflicted
+++ resolved
@@ -1,23 +1,13 @@
 import os
 import shutil
-<<<<<<< HEAD
 from pathlib import Path
-=======
-import sys
-from pathlib import Path
-from subprocess import run
->>>>>>> e5569ac8
 from tempfile import TemporaryDirectory
 from unittest.mock import patch
 
 import pytest
 from databricks.labs.remorph.config import TranspileConfig
 
-<<<<<<< HEAD
 from databricks.labs.remorph.install import TranspilerInstaller, WheelInstaller, MavenInstaller, WorkspaceInstaller
-=======
-from databricks.labs.remorph.install import TranspilerInstaller, PypiInstaller, MavenInstaller, WorkspaceInstaller
->>>>>>> e5569ac8
 from databricks.labs.remorph.transpiler.lsp.lsp_engine import LSPEngine
 
 
@@ -27,14 +17,9 @@
     check_valid_version(version)
 
 
-<<<<<<< HEAD
+@pytest.mark.skip(reason="The search.maven.org service is too unreliable; our dependency on it will be removed.")
 def test_gets_maven_artifact_version():
     version = MavenInstaller.get_latest_artifact_version_from_maven("com.databricks", "databricks-connect")
-=======
-@pytest.mark.skip(reason="The search.maven.org service is too unreliable; our dependency on it will be removed.")
-def test_gets_maven_artifact_version():
-    version = MavenInstaller.get_maven_artifact_version("com.databricks", "databricks-connect")
->>>>>>> e5569ac8
     assert version, "Maybe maven search is down ? (check https://status.maven.org/)"
     check_valid_version(version)
 
@@ -51,22 +36,14 @@
 
 
 def test_gets_pypi_artifact_version():
-<<<<<<< HEAD
     version = WheelInstaller.get_latest_artifact_version_from_pypi("databricks-labs-remorph")
-=======
-    version = PypiInstaller.get_pypi_artifact_version("databricks-labs-remorph")
->>>>>>> e5569ac8
     check_valid_version(version)
 
 
 def test_downloads_tar_from_pypi():
     with TemporaryDirectory() as parent:
         path = Path(parent) / "archive.tar"
-<<<<<<< HEAD
         result = WheelInstaller.download_artifact_from_pypi(
-=======
-        result = PypiInstaller.download_artifact_from_pypi(
->>>>>>> e5569ac8
             "databricks-labs-remorph-community-transpiler", "0.0.1", path, extension="tar"
         )
         assert result == 0
@@ -77,11 +54,7 @@
 def test_downloads_whl_from_pypi():
     with TemporaryDirectory() as parent:
         path = Path(parent) / "package.whl"
-<<<<<<< HEAD
         result = WheelInstaller.download_artifact_from_pypi(
-=======
-        result = PypiInstaller.download_artifact_from_pypi(
->>>>>>> e5569ac8
             "databricks-labs-remorph-community-transpiler", "0.0.1", path
         )
         assert result == 0
@@ -156,43 +129,6 @@
             assert False, f"{version} does not look like a valid semver"
 
 
-<<<<<<< HEAD
-=======
-class PatchedPypiInstaller(PypiInstaller):
-
-    @classmethod
-    def get_pypi_artifact_version(cls, product_name: str):
-        return "0.0.1"
-
-    def _install_from_pip(self):
-        wheel_file = "databricks_labs_remorph_bladerunner-0.1.0-py3-none-any.whl"
-        sample_wheel = (
-            Path(__file__).parent.parent
-            / "resources"
-            / "transpiler_configs"
-            / self._product_name
-            / "wheel"
-            / wheel_file
-        )
-        assert sample_wheel.exists()
-        pip = self._locate_pip()
-        cwd = os.getcwd()
-        try:
-            os.chdir(self._install_path)
-            command = pip.relative_to(self._install_path)
-            target = self._site_packages.relative_to(self._install_path)
-            if sys.platform == "win32":
-                args = f"{command!s} install {sample_wheel!s} -t {target!s}"
-                completed = run(args, stdin=sys.stdin, stdout=sys.stdout, stderr=sys.stderr, shell=False, check=False)
-            else:
-                args = f"'{command!s}' install '{sample_wheel!s}' -t '{target!s}'"
-                completed = run(args, stdin=sys.stdin, stdout=sys.stdout, stderr=sys.stderr, shell=True, check=False)
-            completed.check_returncode()
-        finally:
-            os.chdir(cwd)
-
-
->>>>>>> e5569ac8
 def format_transpiled(sql: str) -> str:
     parts = sql.lower().split("\n")
     stripped = [s.strip() for s in parts]
@@ -201,7 +137,6 @@
     return sql
 
 
-<<<<<<< HEAD
 async def test_installs_and_runs_local_rct():
     artifact = (
         Path(__file__).parent.parent
@@ -327,97 +262,6 @@
             await lsp_engine.shutdown()
             transpiled = format_transpiled(result.transpiled_code)
             assert transpiled == sql_code
-=======
-async def test_installs_and_runs_bladerunner(patched_transpiler_installer):
-    with patch("databricks.labs.remorph.install.PypiInstaller", PatchedPypiInstaller):
-        patched_transpiler_installer.install_from_pypi("bladerunner", "databricks-labs-bladerunner")
-        # check file-level installation
-        bladerunner = patched_transpiler_installer.transpilers_path() / "bladerunner"
-        config_path = bladerunner / "lib" / "config.yml"
-        assert config_path.exists()
-        main_path = bladerunner / "lib" / "main.py"
-        assert main_path.exists()
-        version_path = bladerunner / "state" / "version.json"
-        assert version_path.exists()
-        # check execution
-        lsp_engine = LSPEngine.from_config_path(config_path)
-        with TemporaryDirectory() as input_source:
-            with TemporaryDirectory() as output_folder:
-                transpile_config = TranspileConfig(
-                    transpiler_config_path=str(config_path),
-                    source_dialect="snowflake",
-                    input_source=input_source,
-                    output_folder=output_folder,
-                    sdk_config={"cluster_id": "test_cluster"},
-                    skip_validation=False,
-                    catalog_name="catalog",
-                    schema_name="schema",
-                )
-                await lsp_engine.initialize(transpile_config)
-                dialect = transpile_config.source_dialect
-                input_file = Path(input_source) / "some_query.sql"
-                sql_code = "select * from employees"
-                result = await lsp_engine.transpile(dialect, "databricks", sql_code, input_file)
-                await lsp_engine.shutdown()
-                transpiled = format_transpiled(result.transpiled_code)
-                assert transpiled == sql_code
-
-
-class PatchedMavenInstaller(MavenInstaller):
-
-    @classmethod
-    def get_maven_artifact_version(cls, group_id: str, artifact_id: str):
-        return "0.2.0"
-
-    @classmethod
-    def download_artifact_from_maven(cls, group_id: str, artifact_id: str, version: str, target: Path, extension="jar"):
-        sample_jar = (
-            Path(__file__).parent.parent
-            / "resources"
-            / "transpiler_configs"
-            / "morpheus"
-            / "jar"
-            / "morpheus-lsp-0.2.0-SNAPSHOT-jar-with-dependencies.jar"
-        )
-        assert sample_jar.exists()
-        shutil.copyfile(sample_jar, target)
-        return 0
-
-
-async def test_installs_and_runs_morpheus(patched_transpiler_installer):
-    with patch("databricks.labs.remorph.install.MavenInstaller", PatchedMavenInstaller):
-        patched_transpiler_installer.install_from_maven("morpheus", "databricks-labs-remorph", "morpheus-lsp")
-        # check file-level installation
-        morpheus = patched_transpiler_installer.transpilers_path() / "morpheus"
-        config_path = morpheus / "lib" / "config.yml"
-        assert config_path.exists()
-        main_path = morpheus / "lib" / "morpheus-lsp.jar"
-        assert main_path.exists()
-        version_path = morpheus / "state" / "version.json"
-        assert version_path.exists()
-        # check execution
-        lsp_engine = LSPEngine.from_config_path(config_path)
-        with TemporaryDirectory() as input_source:
-            with TemporaryDirectory() as output_folder:
-                transpile_config = TranspileConfig(
-                    transpiler_config_path=str(config_path),
-                    source_dialect="snowflake",
-                    input_source=input_source,
-                    output_folder=output_folder,
-                    sdk_config={"cluster_id": "test_cluster"},
-                    skip_validation=False,
-                    catalog_name="catalog",
-                    schema_name="schema",
-                )
-                await lsp_engine.initialize(transpile_config)
-                dialect = transpile_config.source_dialect
-                input_file = Path(input_source) / "some_query.sql"
-                sql_code = "select * from employees;"
-                result = await lsp_engine.transpile(dialect, "databricks", sql_code, input_file)
-                await lsp_engine.shutdown()
-                transpiled = format_transpiled(result.transpiled_code)
-                assert transpiled == sql_code
->>>>>>> e5569ac8
 
 
 def test_java_version():
