--- conflicted
+++ resolved
@@ -19,14 +19,9 @@
     check_valid_version(version)
 
 
-<<<<<<< HEAD
 def test_gets_maven_artifact_version():
     version = MavenInstaller.get_maven_artifact_version("com.databricks", "databricks-connect")
-=======
-def test_gets_maven_version():
-    version = TranspilerInstaller.get_maven_version("com.databricks", "databricks-connect")
     assert version, "Maybe maven search is down ? (check https://status.maven.org/)"
->>>>>>> b0b32d9d
     check_valid_version(version)
 
 
