import logging
import typing as t
from collections.abc import Iterable
<<<<<<< HEAD
from dataclasses import dataclass
=======
>>>>>>> 3b9a1bdd
from pathlib import Path

from sqlglot import expressions as exp, parse, transpile, Dialect
from sqlglot.errors import ErrorLevel, ParseError, TokenError, UnsupportedError
from sqlglot.expressions import Expression
from sqlglot.tokens import Token, TokenType

from databricks.labs.remorph.config import TranspileResult
from databricks.labs.remorph.helpers.string_utils import format_error_message
from databricks.labs.remorph.transpiler.sqlglot import lca_utils
from databricks.labs.remorph.transpiler.sqlglot.dialect_utils import get_dialect
from databricks.labs.remorph.transpiler.sqlglot.dialect_utils import SQLGLOT_DIALECTS
from databricks.labs.remorph.transpiler.transpile_status import ParserError, ValidationError
from databricks.labs.remorph.transpiler.transpile_engine import TranspileEngine

logger = logging.getLogger(__name__)


@dataclass
class ParsedExpression:
    original_sql: str
    parsed_expression: Expression


@dataclass
class ParserProblem:
    original_sql: str
    parser_error: ParserError


class SqlglotEngine(TranspileEngine):

    @property
    def supported_dialects(self) -> list[str]:
        return sorted(SQLGLOT_DIALECTS.keys())

<<<<<<< HEAD
    def _partial_transpile(
=======
    def __partial_transpile(
>>>>>>> 3b9a1bdd
        self,
        read_dialect: Dialect,
        write_dialect: Dialect,
        source_code: str,
        file_path: Path,
    ) -> tuple[list[str], list[ParserProblem]]:
        transpiled_sqls: list[str] = []
        parsed_expressions, problem_list = self.safe_parse(read_dialect, source_code, file_path)
        for parsed_expression in parsed_expressions:
            try:
                transpiled_sql = write_dialect.generate(parsed_expression.parsed_expression, pretty=True)
                # Checking if the transpiled SQL is a comment and raise an error
                if transpiled_sql.startswith("--"):
                    raise UnsupportedError("Unsupported SQL")
                transpiled_sqls.append(transpiled_sql)
            except ParseError as e:
                error_msg = format_error_message("Parsing Error", e, parsed_expression.original_sql)
                problem_list.append(ParserProblem(parsed_expression.original_sql, ParserError(file_path, error_msg)))
            except UnsupportedError as e:
                error_msg = format_error_message("Unsupported SQL Error", e, parsed_expression.original_sql)
                problem_list.append(ParserProblem(parsed_expression.original_sql, ParserError(file_path, error_msg)))
            except TokenError as e:
                error_msg = format_error_message("Token Error", e, parsed_expression.original_sql)
                problem_list.append(ParserProblem(parsed_expression.original_sql, ParserError(file_path, error_msg)))
        return transpiled_sqls, problem_list

    def transpile(self, source_dialect: str, target_dialect: str, source_code: str, file_path: Path) -> TranspileResult:
        read_dialect = get_dialect(source_dialect)
        write_dialect = get_dialect(target_dialect)
        try:
            transpiled_expressions = transpile(
                source_code, read=read_dialect, write=write_dialect, pretty=True, error_level=ErrorLevel.RAISE
            )
            transpiled_code = "\n".join(transpiled_expressions)
            return TranspileResult(transpiled_code, len(transpiled_expressions), [])
        except (ParseError, TokenError, UnsupportedError) as e:
            logger.error(f"Exception caught for file {file_path!s}: {e}")
            transpiled_expressions, problems = self._partial_transpile(
                read_dialect, write_dialect, source_code, file_path
            )
            transpiled_code = "\n".join(transpiled_expressions)
            return TranspileResult(transpiled_code, 1, [problem.parser_error for problem in problems])

    def parse(
        self, source_dialect: str, source_sql: str, file_path: Path
    ) -> tuple[list[Expression | None] | None, ParserError | None]:
        expression = None
        error = None
        try:
            expression = parse(source_sql, read=source_dialect, error_level=ErrorLevel.IMMEDIATE)
        except (ParseError, TokenError, UnsupportedError) as e:
            error = ParserError(file_path, str(e))

        return expression, error

    def analyse_table_lineage(
        self, source_dialect: str, source_code: str, file_path: Path
    ) -> Iterable[tuple[str, str]]:
        parsed_expression, _ = self.parse(source_dialect, source_code, file_path)
        if parsed_expression is not None:
            for expr in parsed_expression:
                child: str = str(file_path)
                if expr is not None:
                    # TODO: fix possible issue where the file reference is lost (if we have a 'create')
                    for change in expr.find_all(exp.Create, exp.Insert, exp.Merge, bfs=False):
                        child = self._find_root_table(change)
<<<<<<< HEAD
=======

>>>>>>> 3b9a1bdd
                    for query in expr.find_all(exp.Select, exp.Join, exp.With, bfs=False):
                        table = self._find_root_table(query)
                        if table:
                            yield table, child

<<<<<<< HEAD
    def safe_parse(
        self, read_dialect: Dialect, source_code: str, file_path: Path
    ) -> tuple[list[ParsedExpression], list[ParserProblem]]:
=======
    @staticmethod
    def safe_parse(statements: str, read_dialect: Dialect) -> tuple[list[ParsedExpression], list[str]]:
        errors = []
>>>>>>> 3b9a1bdd
        try:
            tokens = read_dialect.tokenize(sql=source_code)
            return self._safe_parse(read_dialect, tokens, file_path)
        except TokenError as e:
            error_msg = format_error_message("TOKEN ERROR", e, source_code)
            return [], [ParserProblem(source_code, ParserError(file_path=file_path, error_msg=error_msg))]

    def _safe_parse(
        self, read_dialect: Dialect, all_tokens: list[Token], file_path: Path
    ) -> tuple[list[ParsedExpression], list[ParserProblem]]:
        chunks = self._make_chunks(all_tokens)
        parsed_expressions: list[ParsedExpression] = []
        problems: list[ParserProblem] = []
        parser_opts = {"error_level": ErrorLevel.RAISE}
        parser = read_dialect.parser(**parser_opts)
        for sql, tokens in chunks:
            try:
                expressions = parser.parse(tokens)
                expression = t.cast(Expression, expressions[0])
                parsed_expressions.append(ParsedExpression(sql, expression))
            except (ParseError, TokenError, UnsupportedError) as e:
                error_msg = format_error_message("PARSING ERROR", e, sql)
                problems.append(ParserProblem(sql, ParserError(file_path, error_msg)))
            finally:
                parser.reset()
        return parsed_expressions, problems

    @staticmethod
<<<<<<< HEAD
    def _make_chunks(tokens: list[Token]) -> list[tuple[str, list[Token]]]:
        chunks: list[tuple[str, list[Token]]] = []
        current_chunk: list[Token] = []
        # Split tokens into chunks based on semicolons(or other separators)
        # Need to define the separator in Class Tokenizer
        for token in tokens:
            current_chunk.append(token)
            if token.token_type in {TokenType.SEMICOLON}:
                original_sql = " ".join([token.text for token in current_chunk]).strip()
                chunks.append((original_sql, current_chunk))
                # reset
                current_chunk = []
        # don't forget the last chunk
        if current_chunk:
            original_sql = " ".join([token.text for token in current_chunk]).strip()
            chunks.append((original_sql, current_chunk))
        return chunks
=======
    def _find_root_table(expression) -> str:
        table = expression.find(exp.Table, bfs=False)
        return table.name if table else ""
>>>>>>> 3b9a1bdd

    @staticmethod
    def _find_root_table(expression) -> str:
        table = expression.find(exp.Table, bfs=False)
        return table.name if table else ""

    def check_for_unsupported_lca(self, source_dialect, source_code, file_path) -> ValidationError | None:
        return lca_utils.check_for_unsupported_lca(get_dialect(source_dialect), source_code, file_path)<|MERGE_RESOLUTION|>--- conflicted
+++ resolved
@@ -1,10 +1,7 @@
 import logging
 import typing as t
 from collections.abc import Iterable
-<<<<<<< HEAD
 from dataclasses import dataclass
-=======
->>>>>>> 3b9a1bdd
 from pathlib import Path
 
 from sqlglot import expressions as exp, parse, transpile, Dialect
@@ -41,11 +38,7 @@
     def supported_dialects(self) -> list[str]:
         return sorted(SQLGLOT_DIALECTS.keys())
 
-<<<<<<< HEAD
     def _partial_transpile(
-=======
-    def __partial_transpile(
->>>>>>> 3b9a1bdd
         self,
         read_dialect: Dialect,
         write_dialect: Dialect,
@@ -112,24 +105,15 @@
                     # TODO: fix possible issue where the file reference is lost (if we have a 'create')
                     for change in expr.find_all(exp.Create, exp.Insert, exp.Merge, bfs=False):
                         child = self._find_root_table(change)
-<<<<<<< HEAD
-=======
 
->>>>>>> 3b9a1bdd
                     for query in expr.find_all(exp.Select, exp.Join, exp.With, bfs=False):
                         table = self._find_root_table(query)
                         if table:
                             yield table, child
 
-<<<<<<< HEAD
     def safe_parse(
         self, read_dialect: Dialect, source_code: str, file_path: Path
     ) -> tuple[list[ParsedExpression], list[ParserProblem]]:
-=======
-    @staticmethod
-    def safe_parse(statements: str, read_dialect: Dialect) -> tuple[list[ParsedExpression], list[str]]:
-        errors = []
->>>>>>> 3b9a1bdd
         try:
             tokens = read_dialect.tokenize(sql=source_code)
             return self._safe_parse(read_dialect, tokens, file_path)
@@ -158,7 +142,6 @@
         return parsed_expressions, problems
 
     @staticmethod
-<<<<<<< HEAD
     def _make_chunks(tokens: list[Token]) -> list[tuple[str, list[Token]]]:
         chunks: list[tuple[str, list[Token]]] = []
         current_chunk: list[Token] = []
@@ -176,11 +159,6 @@
             original_sql = " ".join([token.text for token in current_chunk]).strip()
             chunks.append((original_sql, current_chunk))
         return chunks
-=======
-    def _find_root_table(expression) -> str:
-        table = expression.find(exp.Table, bfs=False)
-        return table.name if table else ""
->>>>>>> 3b9a1bdd
 
     @staticmethod
     def _find_root_table(expression) -> str:
