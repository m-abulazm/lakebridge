--- conflicted
+++ resolved
@@ -41,12 +41,7 @@
     output_file: Path,
 ) -> tuple[int, list[TranspileError]]:
     logger.info(f"started processing for the file ${input_file}")
-<<<<<<< HEAD
     error_list: list[TranspileError] = []
-=======
-    validate_error_list = []
-    no_of_sqls = 0
->>>>>>> b8e4142b
 
     with input_file.open("r") as f:
         source_sql = remove_bom(f.read())
