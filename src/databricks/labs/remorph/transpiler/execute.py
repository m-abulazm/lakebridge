--- conflicted
+++ resolved
@@ -2,12 +2,7 @@
 import datetime
 import logging
 from pathlib import Path
-<<<<<<< HEAD
-from typing import Any
-from typing import cast
-=======
 from typing import cast, Any
->>>>>>> 32000802
 
 from databricks.labs.remorph.__about__ import __version__
 from databricks.labs.remorph.config import (
@@ -38,11 +33,7 @@
 logger = logging.getLogger(__name__)
 
 
-<<<<<<< HEAD
 async def _process_one_file(
-=======
-async def _process_file(
->>>>>>> 32000802
     config: TranspileConfig,
     validator: Validator | None,
     transpiler: TranspileEngine,
@@ -80,24 +71,13 @@
     return transpile_result.success_count, error_list
 
 
-<<<<<<< HEAD
 async def _process_many_files(
-=======
-async def _process_directory(
->>>>>>> 32000802
     config: TranspileConfig,
     validator: Validator | None,
     transpiler: TranspileEngine,
     output_folder: Path,
     files: list[Path],
 ) -> tuple[int, list[TranspileError]]:
-<<<<<<< HEAD
-=======
-
-    output_folder = config.output_folder
-    output_folder_base = root / ("transpiled" if output_folder is None else base_root)
-    make_dir(output_folder_base)
->>>>>>> 32000802
 
     counter = 0
     all_errors: list[TranspileError] = []
@@ -106,14 +86,8 @@
         logger.info(f"Processing file :{file}")
         if not is_sql_file(file):
             continue
-<<<<<<< HEAD
         output_file_name = output_folder / file.name
         success_count, error_list = await _process_one_file(config, validator, transpiler, file, output_file_name)
-=======
-
-        output_file_name = output_folder_base / file.name
-        success_count, error_list = await _process_file(config, validator, transpiler, file, output_file_name)
->>>>>>> 32000802
         counter = counter + success_count
         all_errors.extend(error_list)
 
@@ -134,11 +108,7 @@
         transpiled_dir = output_folder / relative_path
         logger.info(f"Transpiling sql files from folder: {source_dir!s} into {transpiled_dir!s}")
         file_list.extend(files)
-<<<<<<< HEAD
         no_of_sqls, errors = await _process_many_files(config, validator, transpiler, transpiled_dir, files)
-=======
-        no_of_sqls, errors = await _process_directory(config, validator, transpiler, root, base_root, files)
->>>>>>> 32000802
         counter = counter + no_of_sqls
         error_list.extend(errors)
     return TranspileStatus(file_list, counter, error_list)
@@ -152,33 +122,21 @@
         logger.warning(msg)
         # silently ignore non-sql files
         return TranspileStatus([], 0, [])
-<<<<<<< HEAD
     msg = f"Transpiling sql file: {config.input_source}"
-=======
-    msg = f"Processing sql from this file: {config.input_source}"
->>>>>>> 32000802
     logger.info(msg)
     output_path = config.output_path
     if output_path is None:
         output_path = config.input_path.parent / "transpiled"
     make_dir(output_path)
     output_file = output_path / config.input_path.name
-<<<<<<< HEAD
     no_of_sqls, error_list = await _process_one_file(config, validator, transpiler, config.input_path, output_file)
-=======
-    no_of_sqls, error_list = await _process_file(config, validator, transpiler, config.input_path, output_file)
->>>>>>> 32000802
     return TranspileStatus([config.input_path], no_of_sqls, error_list)
 
 
 @timeit
 async def transpile(
     workspace_client: WorkspaceClient, engine: TranspileEngine, config: TranspileConfig
-<<<<<<< HEAD
 ) -> tuple[dict[str, Any], list[TranspileError]]:
-=======
-) -> tuple[list[dict[str, Any]], list[TranspileError]]:
->>>>>>> 32000802
     await engine.initialize(config)
     status, errors = await _do_transpile(workspace_client, engine, config)
     await engine.shutdown()
@@ -187,11 +145,7 @@
 
 async def _do_transpile(
     workspace_client: WorkspaceClient, engine: TranspileEngine, config: TranspileConfig
-<<<<<<< HEAD
 ) -> tuple[dict[str, Any], list[TranspileError]]:
-=======
-) -> tuple[list[dict[str, Any]], list[TranspileError]]:
->>>>>>> 32000802
     """
     [Experimental] Transpiles the SQL queries from one dialect to another.
 
@@ -232,7 +186,6 @@
         with cast(Path, error_log_path).open("a", encoding="utf-8") as e:
             e.writelines(f"{err!s}\n" for err in result.error_list)
 
-<<<<<<< HEAD
     status = {
         "total_files_processed": len(result.file_list),
         "total_queries_processed": result.no_of_transpiled_queries,
@@ -243,19 +196,6 @@
         "error_log_file": str(error_log_path),
     }
 
-=======
-    status.append(
-        {
-            "total_files_processed": len(result.file_list),
-            "total_queries_processed": result.no_of_transpiled_queries,
-            "no_of_sql_failed_while_analysing": result.analysis_error_count,
-            "no_of_sql_failed_while_parsing": result.parsing_error_count,
-            "no_of_sql_failed_while_generating": result.generation_error_count,
-            "no_of_sql_failed_while_validating": result.validation_error_count,
-            "error_log_file": str(error_log_path),
-        }
-    )
->>>>>>> 32000802
     return status, result.error_list
 
 
