import asyncio
import json
import os
from pathlib import Path

from databricks.labs.blueprint.cli import App
from databricks.labs.blueprint.entrypoint import get_logger
from databricks.labs.remorph.config import TranspileConfig
from databricks.labs.remorph.contexts.application import ApplicationContext
from databricks.labs.remorph.helpers.recon_config_utils import ReconConfigPrompts
from databricks.labs.remorph.reconcile.runner import ReconcileRunner
from databricks.labs.remorph.lineage import lineage_generator
from databricks.labs.remorph.transpiler.execute import transpile as do_transpile
from databricks.labs.remorph.reconcile.execute import RECONCILE_OPERATION_NAME, AGG_RECONCILE_OPERATION_NAME
from databricks.labs.remorph.jvmproxy import proxy_command

from databricks.sdk import WorkspaceClient

from databricks.labs.remorph.transpiler.sqlglot.sqlglot_engine import SqlglotEngine
from databricks.labs.remorph.transpiler.transpile_engine import TranspileEngine

remorph = App(__file__)
logger = get_logger(__file__)


def raise_validation_exception(msg: str) -> Exception:
    raise ValueError(msg)


proxy_command(remorph, "debug-script")
proxy_command(remorph, "debug-me")
proxy_command(remorph, "debug-coverage")
proxy_command(remorph, "debug-estimate")
proxy_command(remorph, "debug-bundle")


@remorph.command
def transpile(
    w: WorkspaceClient,
    transpiler_config_path: str,
    source_dialect: str,
    input_source: str,
    output_folder: str | None,
<<<<<<< HEAD
    error_file: str | None,
=======
    error_file_path: str | None,
>>>>>>> 32000802
    skip_validation: str,
    catalog_name: str,
    schema_name: str,
    mode: str,
):
    """Transpiles source dialect to databricks dialect"""
    ctx = ApplicationContext(w)
    logger.debug(f"User: {ctx.current_user}")
    default_config = ctx.transpile_config
    if not default_config:
        raise SystemExit("Installed transpile config not found. Please install Remorph transpile first.")
    _override_workspace_client_config(ctx, default_config.sdk_config)
    mode = mode if mode else "current"  # not checking for default config as it will always be current
    engine = TranspileEngine.load_engine(Path(transpiler_config_path))
    engine.check_source_dialect(source_dialect)
    if not input_source or not os.path.exists(input_source):
        raise_validation_exception(f"Invalid value for '--input-source': Path '{input_source}' does not exist.")
    if not output_folder and default_config.output_folder:
        output_folder = str(default_config.output_folder)
<<<<<<< HEAD
    if not error_file and default_config.error_file:
        error_file = str(default_config.error_file)
=======
    if not error_file_path and default_config.error_file_path:
        error_file_path = str(default_config.error_file_path)
>>>>>>> 32000802
    if skip_validation.lower() not in {"true", "false"}:
        raise_validation_exception(
            f"Invalid value for '--skip-validation': '{skip_validation}' is not one of 'true', 'false'."
        )
    if mode.lower() not in {"current", "experimental"}:
        raise_validation_exception(f"Invalid value for '--mode': '{mode}' " f"is not one of 'current', 'experimental'.")

    sdk_config = default_config.sdk_config if default_config.sdk_config else None
    catalog_name = catalog_name if catalog_name else default_config.catalog_name
    schema_name = schema_name if schema_name else default_config.schema_name

    config = TranspileConfig(
        transpiler_config_path=transpiler_config_path,
        source_dialect=source_dialect.lower(),
        input_source=input_source,
        output_folder=output_folder,
<<<<<<< HEAD
        error_file=error_file,
=======
        error_file_path=error_file_path,
>>>>>>> 32000802
        skip_validation=skip_validation.lower() == "true",  # convert to bool
        catalog_name=catalog_name,
        schema_name=schema_name,
        mode=mode,
        sdk_config=sdk_config,
    )
    status, errors = asyncio.run(do_transpile(ctx.workspace_client, engine, config))

    for error in errors:
        print(str(error))

    print(json.dumps(status))


def _override_workspace_client_config(ctx: ApplicationContext, overrides: dict[str, str] | None):
    """
    Override the Workspace client's SDK config with the user provided SDK config.
    Users can provide the cluster_id and warehouse_id during the installation.
    This will update the default config object in-place.
    """
    if not overrides:
        return

    warehouse_id = overrides.get("warehouse_id")
    if warehouse_id:
        ctx.connect_config.warehouse_id = warehouse_id

    cluster_id = overrides.get("cluster_id")
    if cluster_id:
        ctx.connect_config.cluster_id = cluster_id


@remorph.command
def reconcile(w: WorkspaceClient):
    """[EXPERIMENTAL] Reconciles source to Databricks datasets"""
    ctx = ApplicationContext(w)
    logger.debug(f"User: {ctx.current_user}")
    recon_runner = ReconcileRunner(
        ctx.workspace_client,
        ctx.installation,
        ctx.install_state,
        ctx.prompts,
    )
    recon_runner.run(operation_name=RECONCILE_OPERATION_NAME)


@remorph.command
def aggregates_reconcile(w: WorkspaceClient):
    """[EXPERIMENTAL] Reconciles Aggregated source to Databricks datasets"""
    ctx = ApplicationContext(w)
    logger.debug(f"User: {ctx.current_user}")
    recon_runner = ReconcileRunner(
        ctx.workspace_client,
        ctx.installation,
        ctx.install_state,
        ctx.prompts,
    )

    recon_runner.run(operation_name=AGG_RECONCILE_OPERATION_NAME)


@remorph.command
def generate_lineage(w: WorkspaceClient, source_dialect: str, input_source: str, output_folder: str):
    """[Experimental] Generates a lineage of source SQL files or folder"""
    ctx = ApplicationContext(w)
    logger.debug(f"User: {ctx.current_user}")
    engine = SqlglotEngine()
    engine.check_source_dialect(source_dialect)
    if not input_source or not os.path.exists(input_source):
        raise_validation_exception(f"Invalid value for '--input-source': Path '{input_source}' does not exist.")
    if not os.path.exists(output_folder) or output_folder in {None, ""}:
        raise_validation_exception(f"Invalid value for '--output-folder': Path '{output_folder}' does not exist.")

    lineage_generator(engine, source_dialect, input_source, output_folder)


@remorph.command
def configure_secrets(w: WorkspaceClient):
    """Setup reconciliation connection profile details as Secrets on Databricks Workspace"""
    recon_conf = ReconConfigPrompts(w)

    # Prompt for source
    source = recon_conf.prompt_source()

    logger.info(f"Setting up Scope, Secrets for `{source}` reconciliation")
    recon_conf.prompt_and_save_connection_details()


if __name__ == "__main__":
    remorph()<|MERGE_RESOLUTION|>--- conflicted
+++ resolved
@@ -41,11 +41,7 @@
     source_dialect: str,
     input_source: str,
     output_folder: str | None,
-<<<<<<< HEAD
-    error_file: str | None,
-=======
     error_file_path: str | None,
->>>>>>> 32000802
     skip_validation: str,
     catalog_name: str,
     schema_name: str,
@@ -65,13 +61,8 @@
         raise_validation_exception(f"Invalid value for '--input-source': Path '{input_source}' does not exist.")
     if not output_folder and default_config.output_folder:
         output_folder = str(default_config.output_folder)
-<<<<<<< HEAD
-    if not error_file and default_config.error_file:
-        error_file = str(default_config.error_file)
-=======
     if not error_file_path and default_config.error_file_path:
         error_file_path = str(default_config.error_file_path)
->>>>>>> 32000802
     if skip_validation.lower() not in {"true", "false"}:
         raise_validation_exception(
             f"Invalid value for '--skip-validation': '{skip_validation}' is not one of 'true', 'false'."
@@ -88,11 +79,7 @@
         source_dialect=source_dialect.lower(),
         input_source=input_source,
         output_folder=output_folder,
-<<<<<<< HEAD
-        error_file=error_file,
-=======
         error_file_path=error_file_path,
->>>>>>> 32000802
         skip_validation=skip_validation.lower() == "true",  # convert to bool
         catalog_name=catalog_name,
         schema_name=schema_name,
