import logging
from dataclasses import dataclass
from pathlib import Path

from databricks.labs.remorph.transpiler.transpile_status import TranspileError
from databricks.labs.remorph.reconcile.recon_config import Table


logger = logging.getLogger(__name__)


@dataclass
class TranspileConfig:
    __file__ = "config.yml"
    __version__ = 2

    transpiler_config_path: str
    source_dialect: str
    input_source: str | None = None
    output_folder: str | None = None
<<<<<<< HEAD
    error_file: str | None = None
=======
    error_file_path: str | None = None
>>>>>>> 32000802
    sdk_config: dict[str, str] | None = None
    skip_validation: bool = False
    catalog_name: str = "remorph"
    schema_name: str = "transpiler"
    mode: str = "current"

    @property
    def transpiler_path(self):
        return Path(self.transpiler_config_path)

    @property
    def input_path(self):
        if self.input_source is None:
            raise ValueError("Missing input source!")
        return Path(self.input_source)

    @property
    def output_path(self):
        return None if self.output_folder is None else Path(self.output_folder)

    @property
    def error_path(self):
<<<<<<< HEAD
        return None if self.error_file is None else Path(self.error_file)
=======
        return Path(self.error_file_path) if self.error_file_path else None
>>>>>>> 32000802

    @property
    def target_dialect(self):
        return "experimental" if self.mode == "experimental" else "databricks"


@dataclass
class TableRecon:
    __file__ = "recon_config.yml"
    __version__ = 1

    source_schema: str
    target_catalog: str
    target_schema: str
    tables: list[Table]
    source_catalog: str | None = None

    def __post_init__(self):
        self.source_schema = self.source_schema.lower()
        self.target_schema = self.target_schema.lower()
        self.target_catalog = self.target_catalog.lower()
        self.source_catalog = self.source_catalog.lower() if self.source_catalog else self.source_catalog


@dataclass
class DatabaseConfig:
    source_schema: str
    target_catalog: str
    target_schema: str
    source_catalog: str | None = None


@dataclass
class TranspileResult:
    transpiled_code: str
    success_count: int
    error_list: list[TranspileError]


@dataclass
class ValidationResult:
    validated_sql: str
    exception_msg: str | None


@dataclass
class ReconcileTablesConfig:
    filter_type: str  # all/include/exclude
    tables_list: list[str]  # [*, table1, table2]


@dataclass
class ReconcileMetadataConfig:
    catalog: str = "remorph"
    schema: str = "reconcile"
    volume: str = "reconcile_volume"


@dataclass
class ReconcileConfig:
    __file__ = "reconcile.yml"
    __version__ = 1

    data_source: str
    report_type: str
    secret_scope: str
    database_config: DatabaseConfig
    metadata_config: ReconcileMetadataConfig
    job_id: str | None = None
    tables: ReconcileTablesConfig | None = None


@dataclass
class RemorphConfigs:
    transpile: TranspileConfig | None = None
    reconcile: ReconcileConfig | None = None<|MERGE_RESOLUTION|>--- conflicted
+++ resolved
@@ -18,11 +18,7 @@
     source_dialect: str
     input_source: str | None = None
     output_folder: str | None = None
-<<<<<<< HEAD
-    error_file: str | None = None
-=======
     error_file_path: str | None = None
->>>>>>> 32000802
     sdk_config: dict[str, str] | None = None
     skip_validation: bool = False
     catalog_name: str = "remorph"
@@ -45,11 +41,7 @@
 
     @property
     def error_path(self):
-<<<<<<< HEAD
-        return None if self.error_file is None else Path(self.error_file)
-=======
         return Path(self.error_file_path) if self.error_file_path else None
->>>>>>> 32000802
 
     @property
     def target_dialect(self):
