import logging
from dataclasses import dataclass
from pathlib import Path

from databricks.labs.remorph.transpiler.transpile_status import ParserError
from databricks.labs.remorph.reconcile.recon_config import Table


logger = logging.getLogger(__name__)


@dataclass
class TranspileConfig:
    __file__ = "config.yml"
    __version__ = 2

<<<<<<< HEAD
    transpiler: str
    source_dialect: str | None = None
=======
    transpiler_config_path: str
    source_dialect: str
>>>>>>> 3b9a1bdd
    input_source: str | None = None
    output_folder: str | None = None
    sdk_config: dict[str, str] | None = None
    skip_validation: bool = False
    catalog_name: str = "remorph"
    schema_name: str = "transpiler"
    mode: str = "current"

    @property
    def transpiler_path(self):
<<<<<<< HEAD
        return Path(self.transpiler)
=======
        return Path(self.transpiler_config_path)
>>>>>>> 3b9a1bdd

    @property
    def input_path(self):
        if self.input_source is None:
            raise ValueError("Missing input source!")
        return Path(self.input_source)

    @property
    def output_path(self):
        return None if self.output_folder is None else Path(self.output_folder)

    @property
    def target_dialect(self):
        return "experimental" if self.mode == "experimental" else "databricks"


@dataclass
class TableRecon:
    __file__ = "recon_config.yml"
    __version__ = 1

    source_schema: str
    target_catalog: str
    target_schema: str
    tables: list[Table]
    source_catalog: str | None = None

    def __post_init__(self):
        self.source_schema = self.source_schema.lower()
        self.target_schema = self.target_schema.lower()
        self.target_catalog = self.target_catalog.lower()
        self.source_catalog = self.source_catalog.lower() if self.source_catalog else self.source_catalog


@dataclass
class DatabaseConfig:
    source_schema: str
    target_catalog: str
    target_schema: str
    source_catalog: str | None = None


@dataclass
class TranspileResult:
    transpiled_code: str
    success_count: int
    error_list: list[ParserError]


@dataclass
class ValidationResult:
    validated_sql: str
    exception_msg: str | None


@dataclass
class ReconcileTablesConfig:
    filter_type: str  # all/include/exclude
    tables_list: list[str]  # [*, table1, table2]


@dataclass
class ReconcileMetadataConfig:
    catalog: str = "remorph"
    schema: str = "reconcile"
    volume: str = "reconcile_volume"


@dataclass
class ReconcileConfig:
    __file__ = "reconcile.yml"
    __version__ = 1

    data_source: str
    report_type: str
    secret_scope: str
    database_config: DatabaseConfig
    metadata_config: ReconcileMetadataConfig
    job_id: str | None = None
    tables: ReconcileTablesConfig | None = None


@dataclass
class RemorphConfigs:
    transpile: TranspileConfig | None = None
    reconcile: ReconcileConfig | None = None<|MERGE_RESOLUTION|>--- conflicted
+++ resolved
@@ -14,13 +14,8 @@
     __file__ = "config.yml"
     __version__ = 2
 
-<<<<<<< HEAD
-    transpiler: str
-    source_dialect: str | None = None
-=======
     transpiler_config_path: str
     source_dialect: str
->>>>>>> 3b9a1bdd
     input_source: str | None = None
     output_folder: str | None = None
     sdk_config: dict[str, str] | None = None
@@ -31,11 +26,7 @@
 
     @property
     def transpiler_path(self):
-<<<<<<< HEAD
-        return Path(self.transpiler)
-=======
         return Path(self.transpiler_config_path)
->>>>>>> 3b9a1bdd
 
     @property
     def input_path(self):
