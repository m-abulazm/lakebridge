--- conflicted
+++ resolved
@@ -351,9 +351,6 @@
     _maven_central_repo: str = "https://repo.maven.apache.org/maven2/"
 
     @classmethod
-<<<<<<< HEAD
-    def get_latest_artifact_version_from_maven(cls, group_id: str, artifact_id: str) -> str | None:
-=======
     def _artifact_base_url(cls, group_id: str, artifact_id: str) -> str:
         """Construct the base URL for a Maven artifact."""
         # Reference: https://maven.apache.org/repositories/layout.html
@@ -379,7 +376,6 @@
     @classmethod
     def get_current_maven_artifact_version(cls, group_id: str, artifact_id: str) -> str | None:
         url = cls.artifact_metadata_url(group_id, artifact_id)
->>>>>>> a78b8d79
         try:
             with request.urlopen(url) as server:
                 text = server.read()
@@ -436,15 +432,12 @@
         return self._install_checking_versions()
 
     def _install_checking_versions(self) -> Path | None:
-<<<<<<< HEAD
         self._latest_version = (
             self.get_local_artifact_version(self._artifact)
             if self._artifact
-            else self.get_latest_artifact_version_from_maven(self._group_id, self._artifact_id)
-        )
-=======
+            else self.get_current_maven_artifact_version(self._group_id, self._artifact_id)
+        )
         self._latest_version = self.get_current_maven_artifact_version(self._group_id, self._artifact_id)
->>>>>>> a78b8d79
         if self._latest_version is None:
             logger.warning(f"Could not determine the latest version of Databricks {self._product_name} transpiler")
             logger.error("Failed to install transpiler: Databricks {self._product_name} transpiler")
