import dataclasses
import logging
import os
import webbrowser

from databricks.labs.blueprint.entrypoint import get_logger, is_in_debug
from databricks.labs.blueprint.installation import Installation
from databricks.labs.blueprint.installation import SerdeError
from databricks.labs.blueprint.installer import InstallState
from databricks.labs.blueprint.tui import Prompts
from databricks.labs.blueprint.wheels import ProductInfo
from databricks.sdk import WorkspaceClient
from databricks.sdk.errors import NotFound, PermissionDenied

from databricks.labs.remorph.__about__ import __version__
from databricks.labs.remorph.config import (
    TranspileConfig,
    ReconcileConfig,
    DatabaseConfig,
    RemorphConfigs,
    ReconcileMetadataConfig,
)
from databricks.labs.remorph.contexts.application import ApplicationContext
from databricks.labs.remorph.deployment.configurator import ResourceConfigurator
from databricks.labs.remorph.deployment.installation import WorkspaceInstallation
from databricks.labs.remorph.reconcile.constants import ReconReportType, ReconSourceType
from databricks.labs.remorph.transpiler.sqlglot.dialect_utils import SQLGLOT_DIALECTS

logger = logging.getLogger(__name__)

TRANSPILER_WAREHOUSE_PREFIX = "Remorph Transpiler Validation"
MODULES = sorted({"transpile", "reconcile", "all"})


class WorkspaceInstaller:
    def __init__(
        self,
        ws: WorkspaceClient,
        prompts: Prompts,
        installation: Installation,
        install_state: InstallState,
        product_info: ProductInfo,
        resource_configurator: ResourceConfigurator,
        workspace_installation: WorkspaceInstallation,
        environ: dict[str, str] | None = None,
    ):
        self._ws = ws
        self._prompts = prompts
        self._installation = installation
        self._install_state = install_state
        self._product_info = product_info
        self._resource_configurator = resource_configurator
        self._ws_installation = workspace_installation

        if not environ:
            environ = dict(os.environ.items())

        if "DATABRICKS_RUNTIME_VERSION" in environ:
            msg = "WorkspaceInstaller is not supposed to be executed in Databricks Runtime"
            raise SystemExit(msg)

    def run(
        self,
        config: RemorphConfigs | None = None,
    ) -> RemorphConfigs:
        logger.info(f"Installing Remorph v{self._product_info.version()}")
        if not config:
            config = self.configure()
        if self._is_testing():
            return config
        self._ws_installation.install(config)
        logger.info("Installation completed successfully! Please refer to the documentation for the next steps.")
        return config

    def configure(self, module: str | None = None) -> RemorphConfigs:
        selected_module = module or self._prompts.choice("Select a module to configure:", MODULES)
        match selected_module:
            case "transpile":
                logger.info("Configuring remorph `transpile`.")
                return RemorphConfigs(self._configure_transpile(), None)
            case "reconcile":
                logger.info("Configuring remorph `reconcile`.")
                return RemorphConfigs(None, self._configure_reconcile())
            case "all":
                logger.info("Configuring remorph `transpile` and `reconcile`.")
                return RemorphConfigs(
                    self._configure_transpile(),
                    self._configure_reconcile(),
                )
            case _:
                raise ValueError(f"Invalid input: {selected_module}")

    def _is_testing(self):
        return self._product_info.product_name() != "remorph"

    def _configure_transpile(self) -> TranspileConfig:
        try:
            self._installation.load(TranspileConfig)
            logger.info("Remorph `transpile` is already installed on this workspace.")
            if not self._prompts.confirm("Do you want to override the existing installation?"):
                raise SystemExit(
                    "Remorph `transpile` is already installed and no override has been requested. Exiting..."
                )
        except NotFound:
            logger.info("Couldn't find existing `transpile` installation")
        except (PermissionDenied, SerdeError, ValueError, AttributeError):
            install_dir = self._installation.install_folder()
            logger.warning(
                f"Existing `transpile` installation at {install_dir} is corrupted. Continuing new installation..."
            )

        config = self._configure_new_transpile_installation()
        logger.info("Finished configuring remorph `transpile`.")
        return config

    def _configure_new_transpile_installation(self) -> TranspileConfig:
        default_config = self._prompt_for_new_transpile_installation()
        runtime_config = None
        catalog_name = "remorph"
        schema_name = "transpiler"
        if not default_config.skip_validation:
            catalog_name = self._configure_catalog()
            schema_name = self._configure_schema(catalog_name, "transpile")
            self._has_necessary_access(catalog_name, schema_name)
            runtime_config = self._configure_runtime()

        config = dataclasses.replace(
            default_config,
            catalog_name=catalog_name,
            schema_name=schema_name,
            sdk_config=runtime_config,
        )
        self._save_config(config)
        return config

    def _prompt_for_new_transpile_installation(self) -> TranspileConfig:
        logger.info("Please answer a few questions to configure remorph `transpile`")
        transpiler = self._prompts.question("Enter path to the transpiler configuration file", default="sqlglot")
        source_dialect = self._prompts.choice("Select the source dialect:", list(SQLGLOT_DIALECTS.keys()))
        input_source = self._prompts.question("Enter input SQL path (directory/file)")
        output_folder = self._prompts.question("Enter output directory", default="transpiled")
        run_validation = self._prompts.confirm(
            "Would you like to validate the syntax and semantics of the transpiled queries?"
        )

        return TranspileConfig(
<<<<<<< HEAD
            transpiler=transpiler,
=======
            transpiler_config_path=transpiler,
>>>>>>> 3b9a1bdd
            source_dialect=source_dialect,
            skip_validation=(not run_validation),
            mode="current",  # mode will not have a prompt as this is a hidden flag
            input_source=input_source,
            output_folder=output_folder,
        )

    def _configure_catalog(
        self,
    ) -> str:
        return self._resource_configurator.prompt_for_catalog_setup()

    def _configure_schema(
        self,
        catalog: str,
        default_schema_name: str,
    ) -> str:
        return self._resource_configurator.prompt_for_schema_setup(
            catalog,
            default_schema_name,
        )

    def _configure_runtime(self) -> dict[str, str]:
        if self._prompts.confirm("Do you want to use SQL Warehouse for validation?"):
            warehouse_id = self._resource_configurator.prompt_for_warehouse_setup(TRANSPILER_WAREHOUSE_PREFIX)
            return {"warehouse_id": warehouse_id}

        if self._ws.config.cluster_id:
            logger.info(f"Using cluster {self._ws.config.cluster_id} for validation")
            return {"cluster_id": self._ws.config.cluster_id}

        cluster_id = self._prompts.question("Enter a valid cluster_id to proceed")
        return {"cluster_id": cluster_id}

    def _configure_reconcile(self) -> ReconcileConfig:
        try:
            self._installation.load(ReconcileConfig)
            logger.info("Remorph `reconcile` is already installed on this workspace.")
            if not self._prompts.confirm("Do you want to override the existing installation?"):
                raise SystemExit(
                    "Remorph `reconcile` is already installed and no override has been requested. Exiting..."
                )
        except NotFound:
            logger.info("Couldn't find existing `reconcile` installation")
        except (PermissionDenied, SerdeError, ValueError, AttributeError):
            install_dir = self._installation.install_folder()
            logger.warning(
                f"Existing `reconcile` installation at {install_dir} is corrupted. Continuing new installation..."
            )

        config = self._configure_new_reconcile_installation()
        logger.info("Finished configuring remorph `reconcile`.")
        return config

    def _configure_new_reconcile_installation(self) -> ReconcileConfig:
        default_config = self._prompt_for_new_reconcile_installation()
        self._save_config(default_config)
        return default_config

    def _prompt_for_new_reconcile_installation(self) -> ReconcileConfig:
        logger.info("Please answer a few questions to configure remorph `reconcile`")
        data_source = self._prompts.choice(
            "Select the Data Source:", [source_type.value for source_type in ReconSourceType]
        )
        report_type = self._prompts.choice(
            "Select the report type:", [report_type.value for report_type in ReconReportType]
        )
        scope_name = self._prompts.question(
            f"Enter Secret scope name to store `{data_source.capitalize()}` connection details / secrets",
            default=f"remorph_{data_source}",
        )

        db_config = self._prompt_for_reconcile_database_config(data_source)
        metadata_config = self._prompt_for_reconcile_metadata_config()

        return ReconcileConfig(
            data_source=data_source,
            report_type=report_type,
            secret_scope=scope_name,
            database_config=db_config,
            metadata_config=metadata_config,
        )

    def _prompt_for_reconcile_database_config(self, source) -> DatabaseConfig:
        source_catalog = None
        if source == ReconSourceType.SNOWFLAKE.value:
            source_catalog = self._prompts.question(f"Enter source catalog name for `{source.capitalize()}`")

        schema_prompt = f"Enter source schema name for `{source.capitalize()}`"
        if source in {ReconSourceType.ORACLE.value}:
            schema_prompt = f"Enter source database name for `{source.capitalize()}`"

        source_schema = self._prompts.question(schema_prompt)
        target_catalog = self._prompts.question("Enter target catalog name for Databricks")
        target_schema = self._prompts.question("Enter target schema name for Databricks")

        return DatabaseConfig(
            source_schema=source_schema,
            target_catalog=target_catalog,
            target_schema=target_schema,
            source_catalog=source_catalog,
        )

    def _prompt_for_reconcile_metadata_config(self) -> ReconcileMetadataConfig:
        logger.info("Configuring reconcile metadata.")
        catalog = self._configure_catalog()
        schema = self._configure_schema(
            catalog,
            "reconcile",
        )
        volume = self._configure_volume(catalog, schema, "reconcile_volume")
        self._has_necessary_access(catalog, schema, volume)
        return ReconcileMetadataConfig(catalog=catalog, schema=schema, volume=volume)

    def _configure_volume(
        self,
        catalog: str,
        schema: str,
        default_volume_name: str,
    ) -> str:
        return self._resource_configurator.prompt_for_volume_setup(
            catalog,
            schema,
            default_volume_name,
        )

    def _save_config(self, config: TranspileConfig | ReconcileConfig):
        logger.info(f"Saving configuration file {config.__file__}")
        self._installation.save(config)
        ws_file_url = self._installation.workspace_link(config.__file__)
        if self._prompts.confirm(f"Open config file {ws_file_url} in the browser?"):
            webbrowser.open(ws_file_url)

    def _has_necessary_access(self, catalog_name: str, schema_name: str, volume_name: str | None = None):
        self._resource_configurator.has_necessary_access(catalog_name, schema_name, volume_name)


if __name__ == "__main__":
    logger = get_logger(__file__)
    logger.setLevel("INFO")
    if is_in_debug():
        logging.getLogger("databricks").setLevel(logging.DEBUG)

    app_context = ApplicationContext(WorkspaceClient(product="remorph", product_version=__version__))
    installer = WorkspaceInstaller(
        app_context.workspace_client,
        app_context.prompts,
        app_context.installation,
        app_context.install_state,
        app_context.product_info,
        app_context.resource_configurator,
        app_context.workspace_installation,
    )
    installer.run()<|MERGE_RESOLUTION|>--- conflicted
+++ resolved
@@ -144,11 +144,7 @@
         )
 
         return TranspileConfig(
-<<<<<<< HEAD
-            transpiler=transpiler,
-=======
             transpiler_config_path=transpiler,
->>>>>>> 3b9a1bdd
             source_dialect=source_dialect,
             skip_validation=(not run_validation),
             mode="current",  # mode will not have a prompt as this is a hidden flag
