--- conflicted
+++ resolved
@@ -78,96 +78,6 @@
         return version[1:]
 
     @classmethod
-<<<<<<< HEAD
-=======
-    def get_maven_version(cls, group_id: str, artifact_id: str) -> str | None:
-        try:
-            url = (
-                f"https://search.maven.org/solrsearch/select?q=g:{group_id}+AND+a:{artifact_id}&core=gav&rows=1&wt=json"
-            )
-            with request.urlopen(url) as server:
-                text = server.read()
-                return cls._get_maven_version(text)
-        except HTTPError as e:
-            logger.error(f"Error while fetching maven metadata: {group_id}:{artifact_id}", exc_info=e)
-            return None
-
-    @classmethod
-    def _get_maven_version(cls, text: str):
-        data: dict[str, Any] = loads(text)
-        response: dict[str, Any] | None = data.get("response", None)
-        if not response:
-            return None
-        docs: list[dict[str, Any]] = response.get('docs', None)
-        if not docs or len(docs) < 1:
-            return None
-        return docs[0].get("v", None)
-
-    @classmethod
-    def download_from_maven(cls, group_id: str, artifact_id: str, version: str, target: Path, extension="jar"):
-        group_id = group_id.replace(".", "/")
-        url = f"https://search.maven.org/remotecontent?filepath={group_id}/{artifact_id}/{version}/{artifact_id}-{version}.{extension}"
-        try:
-            path, message = request.urlretrieve(url)
-            if path:
-                move(path, str(target))
-                return 0
-            logger.error(message)
-            return -1
-        except URLError as e:
-            logger.error("While downloading from maven", exc_info=e)
-            return -1
-
-    @classmethod
-    def get_pypi_version(cls, product_name: str) -> str | None:
-        try:
-            with request.urlopen(f"https://pypi.org/pypi/{product_name}/json") as server:
-                text: bytes = server.read()
-            data: dict[str, Any] = loads(text)
-            return data.get("info", {}).get('version', None)
-        except HTTPError as e:
-            logger.error(f"Error while fetching PyPI metadata: {product_name}", exc_info=e)
-            return None
-
-    @classmethod
-    def install_from_pypi(cls, product_name: str, pypi_name: str) -> Path | None:
-        current_version = cls.get_installed_version(product_name)
-        latest_version = cls.get_pypi_version(pypi_name)
-        if latest_version is None:
-            logger.warning(f"Could not determine the latest version of {pypi_name}")
-            logger.error(f"Failed to install transpiler: {product_name}")
-            return None
-        if current_version == latest_version:
-            logger.info(f"{pypi_name} v{latest_version} already installed")
-            return None
-        logger.debug(f"Installing {pypi_name} v{latest_version}")
-        product_path = cls.transpilers_path() / product_name
-        if current_version is not None:
-            product_path.rename(f"{product_name}-saved")
-        install_path = product_path / "lib"
-        install_path.mkdir()
-        args = ["pip", "install", pypi_name, "-t", str(install_path)]
-        state_path = product_path / "state"
-        state_path.mkdir()
-        version_data = {"version": f"v{latest_version}", "date": str(datetime.now())}
-        version_path = state_path / "version.json"
-        try:
-            run(args, stdin=sys.stdin, stdout=sys.stdout, stderr=sys.stderr, check=True)
-            version_path.write_text(dumps(version_data), "utf-8")
-            logger.info(f"Successfully installed {pypi_name} v{latest_version}")
-            if current_version is not None:
-                rmtree(f"{product_path!s}-saved")
-            return install_path
-        except CalledProcessError as e:
-            logger.error(f"Failed to install {pypi_name} v{latest_version}", exc_info=e)
-            if current_version is not None:
-                rmtree(str(product_path))
-                renamed = Path(f"{product_path!s}-saved")
-                renamed.rename(product_path.name)
-            return None
-
-    @classmethod
->>>>>>> b0b32d9d
     def all_transpiler_configs(cls) -> dict[str, LSPConfig]:
         all_configs = cls._all_transpiler_configs()
         return {config.name: config for config in all_configs}
@@ -260,7 +170,6 @@
         self._product_name = product_name
         self._pypi_name = pypi_name
 
-<<<<<<< HEAD
     def install(self) -> Path | None:
         return self._install_checking_versions()
 
@@ -535,54 +444,6 @@
             check=False,
         )
         completed.check_returncode()
-=======
-class MorpheusInstaller(TranspilerInstaller):
-    MORPHEUS_TRANSPILER_NAME = "databricks-morph-plugin"
-    MORPHEUS_TRANSPILER_GROUP_NAME = "com.databricks.labs"
-
-    @classmethod
-    def install(cls) -> None:
-        current_version = cls.get_installed_version(cls.MORPHEUS_TRANSPILER_NAME)
-        latest_version = cls.get_maven_version(cls.MORPHEUS_TRANSPILER_GROUP_NAME, cls.MORPHEUS_TRANSPILER_NAME)
-        if latest_version is None:
-            logger.warning(
-                f"Could not determine the latest version of Databricks Morpheus transpiler ({cls.MORPHEUS_TRANSPILER_GROUP_NAME}:{cls.MORPHEUS_TRANSPILER_NAME})"
-            )
-            logger.error("Failed to install transpiler: Databricks Morpheus transpiler")
-            return
-        if current_version == latest_version:
-            logger.info(f"Databricks Morpheus transpiler v{latest_version} already installed")
-            return
-        logger.debug(f"Installing Databricks Morpheus transpiler v{latest_version}")
-        product_path = cls.transpilers_path() / cls.MORPHEUS_TRANSPILER_NAME
-        if current_version is not None:
-            product_path.rename(f"{cls.MORPHEUS_TRANSPILER_NAME}-saved")
-        install_path = product_path / "lib"
-        install_path.mkdir()
-        return_code = cls.download_from_maven(
-            cls.MORPHEUS_TRANSPILER_GROUP_NAME,
-            cls.MORPHEUS_TRANSPILER_NAME,
-            latest_version,
-            install_path / f"{cls.MORPHEUS_TRANSPILER_NAME}.jar",
-        )
-        if return_code == 0:
-            state_path = product_path / "state"
-            state_path.mkdir()
-            version_data = {"version": f"v{latest_version}", "date": str(datetime.now())}
-            version_path = state_path / "version.json"
-            version_path.write_text(dumps(version_data), "utf-8")
-            config = TranspilerInstaller.resources_folder() / "morpheus" / "lib" / "config.yml"
-            shutil.copyfile(str(config), str(install_path / "config.yml"))
-            logger.info(f"Successfully installed Databricks Morpheus transpiler v{latest_version}")
-            if current_version is not None:
-                rmtree(f"{product_path!s}-saved")
-        else:
-            logger.error(f"Failed to install Databricks Morpheus transpiler v{latest_version}")
-            if current_version is not None:
-                rmtree(str(product_path))
-                renamed = Path(f"{product_path!s}-saved")
-                renamed.rename(product_path.name)
->>>>>>> b0b32d9d
 
 
 class WorkspaceInstaller:
