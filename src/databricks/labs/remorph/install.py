--- conflicted
+++ resolved
@@ -476,24 +476,15 @@
 
     def _unsafe_install_version(self, version: str) -> bool:
         jar_file_path = self._install_path / f"{self._artifact_id}.jar"
-<<<<<<< HEAD
         if self._artifact:
             shutil.copyfile(self._artifact, jar_file_path)
         else:
             return_code = self.download_artifact_from_maven(self._group_id, self._artifact_id, version, jar_file_path)
             if return_code != 0:
                 logger.error(f"Failed to install Databricks {self._product_name} transpiler v{version}")
-                return None
-        self._copy_lsp_resources(jar_file_path)
-        return self._post_install(version)
-=======
-        success = self.download_artifact_from_maven(self._group_id, self._artifact_id, version, jar_file_path)
-        if not success:
-            logger.error(f"Failed to install Databricks {self._product_name} transpiler v{version}")
-            return False
+                return False
         self._copy_lsp_config(jar_file_path)
         return True
->>>>>>> d1d4c46a
 
     def _copy_lsp_config(self, jar_file_path: Path) -> None:
         with ZipFile(jar_file_path) as zip_file:
