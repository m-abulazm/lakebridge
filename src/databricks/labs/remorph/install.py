import re
import abc
import dataclasses
import shutil
from collections.abc import Iterable
from json import loads, dump
import logging
import os
from shutil import rmtree, move
from subprocess import run, CalledProcessError
import sys
from typing import Any, cast
from urllib import request
from urllib.error import URLError, HTTPError
import webbrowser
from datetime import datetime, timezone
from pathlib import Path
import xml.etree.ElementTree as ET
from zipfile import ZipFile

from databricks.labs.blueprint.installation import Installation, JsonValue
from databricks.labs.blueprint.installation import SerdeError
from databricks.labs.blueprint.installer import InstallState
from databricks.labs.blueprint.tui import Prompts
from databricks.labs.blueprint.wheels import ProductInfo
from databricks.sdk import WorkspaceClient
from databricks.sdk.errors import NotFound, PermissionDenied

from databricks.labs.remorph.config import (
    TranspileConfig,
    ReconcileConfig,
    DatabaseConfig,
    RemorphConfigs,
    ReconcileMetadataConfig,
    LSPConfigOptionV1,
)

from databricks.labs.remorph.deployment.configurator import ResourceConfigurator
from databricks.labs.remorph.deployment.installation import WorkspaceInstallation
from databricks.labs.remorph.reconcile.constants import ReconReportType, ReconSourceType
from databricks.labs.remorph.transpiler.lsp.lsp_engine import LSPConfig

logger = logging.getLogger(__name__)

TRANSPILER_WAREHOUSE_PREFIX = "Remorph Transpiler Validation"


class TranspilerInstaller(abc.ABC):

    @classmethod
<<<<<<< HEAD
=======
    def install_from_pypi(cls, product_name: str, pypi_name: str, artifact: Path | None = None) -> Path | None:
        installer = WheelInstaller(product_name, pypi_name, artifact)
        return installer.install()

    @classmethod
    def install_from_maven(
        cls, product_name: str, group_id: str, artifact_id: str, artifact: Path | None = None
    ) -> Path | None:
        installer = MavenInstaller(product_name, group_id, artifact_id, artifact)
        return installer.install()

    @classmethod
>>>>>>> 9bc797cd
    def labs_path(cls) -> Path:
        return Path.home() / ".databricks" / "labs"

    @classmethod
    def transpilers_path(cls) -> Path:
        return cls.labs_path() / "remorph-transpilers"

    @classmethod
    def install_from_pypi(cls, product_name: str, pypi_name: str, artifact: Path | None = None) -> Path | None:
        installer = WheelInstaller(product_name, pypi_name, artifact)
        return installer.install()

    @classmethod
    def install_from_maven(
        cls, product_name: str, group_id: str, artifact_id: str, artifact: Path | None = None
    ) -> Path | None:
        installer = MavenInstaller(product_name, group_id, artifact_id, artifact)
        return installer.install()

    @classmethod
    def get_installed_version(cls, product_name: str, is_transpiler=True) -> str | None:
        product_path = (cls.transpilers_path() if is_transpiler else cls.labs_path()) / product_name
        current_version_path = product_path / "state" / "version.json"
        if not current_version_path.exists():
            return None
        text = current_version_path.read_text("utf-8")
        data: dict[str, Any] = loads(text)
        version: str | None = data.get("version", None)
        if not version or not version.startswith("v"):
            return None
        return version[1:]

    _version_pattern = re.compile(r"[_-](\d+(?:[.\-_]\w*\d+)+)")

    @classmethod
    def get_local_artifact_version(cls, artifact: Path) -> str | None:
        # TODO: Get the version from the metadata inside the artifact rather than relying on the filename.
        match = cls._version_pattern.search(artifact.stem)
        if not match:
            return None
        group = match.group(0)
        if not group:
            return None
        # TODO: Update the regex to take care of these trimming scenarios.
        if group.startswith('-'):
            group = group[1:]
        if group.endswith("-py3"):
            group = group[:-4]
        return group

    @classmethod
    def all_transpiler_configs(cls) -> dict[str, LSPConfig]:
        all_configs = cls._all_transpiler_configs()
        return {config.name: config for config in all_configs}

    @classmethod
    def all_transpiler_names(cls) -> set[str]:
        all_configs = cls.all_transpiler_configs()
        return set(all_configs.keys())

    @classmethod
    def all_dialects(cls) -> set[str]:
        all_dialects: set[str] = set()
        for config in cls._all_transpiler_configs():
            all_dialects = all_dialects.union(config.remorph.dialects)
        return all_dialects

    @classmethod
    def transpilers_with_dialect(cls, dialect: str) -> set[str]:
        configs = filter(lambda cfg: dialect in cfg.remorph.dialects, cls.all_transpiler_configs().values())
        return set(config.name for config in configs)

    @classmethod
    def transpiler_config_path(cls, transpiler_name) -> Path:
        config = cls.all_transpiler_configs().get(transpiler_name, None)
        if not config:
            raise ValueError(f"No such transpiler: {transpiler_name}")
        return config.path

    @classmethod
    def transpiler_config_options(cls, transpiler_name, source_dialect) -> list[LSPConfigOptionV1]:
        config = cls.all_transpiler_configs().get(transpiler_name, None)
        if not config:
            return []  # gracefully returns an empty list, since this can only happen during testing
        return config.options_for_dialect(source_dialect)

    @classmethod
    def _all_transpiler_configs(cls) -> Iterable[LSPConfig]:
        path = cls.transpilers_path()
        if path.exists():
            all_files = os.listdir(path)
            for file in all_files:
                config = cls._transpiler_config(cls.transpilers_path() / file)
                if config:
                    yield config

    @classmethod
    def _transpiler_config(cls, path: Path) -> LSPConfig | None:
        if not path.is_dir() or not (path / "lib").is_dir():
            return None
        config_path = path / "lib" / "config.yml"
        if not config_path.is_file():
            return None
        try:
            return LSPConfig.load(config_path)
        except ValueError as e:
            logger.error(f"Could not load config: {path!s}", exc_info=e)
            return None

    @classmethod
    def _store_product_state(cls, product_path: Path, version: str) -> None:
        state_path = product_path / "state"
        state_path.mkdir()
        version_data = {"version": f"v{version}", "date": datetime.now(timezone.utc).isoformat()}
        version_path = state_path / "version.json"
        with version_path.open("w", encoding="utf-8") as f:
            dump(version_data, f)
            f.write("\n")


class WheelInstaller(TranspilerInstaller):

    @classmethod
    def get_latest_artifact_version_from_pypi(cls, product_name: str) -> str | None:
        try:
            with request.urlopen(f"https://pypi.org/pypi/{product_name}/json") as server:
                text: bytes = server.read()
            data: dict[str, Any] = loads(text)
            return data.get("info", {}).get('version', None)
        except HTTPError as e:
            logger.error(f"Error while fetching PyPI metadata: {product_name}", exc_info=e)
            return None

    @classmethod
    def download_artifact_from_pypi(cls, product_name: str, version: str, target: Path, extension="whl") -> int:
        suffix = "-py3-none-any.whl" if extension == "whl" else ".tar.gz" if extension == "tar" else f".{extension}"
        filename = f"{product_name.replace('-', '_')}-{version}{suffix}"
        url = f"https://pypi.debian.net/{product_name}/{filename}"
        try:
            path, _ = request.urlretrieve(url)
            logger.info(f"Successfully downloaded {path}")
            if not target.exists():
                logger.info(f"Moving {path} to {target!s}")
                move(path, target)
            return 0
        except URLError as e:
            logger.error("While downloading from pypi", exc_info=e)
            return -1

    def __init__(self, product_name: str, pypi_name: str, artifact: Path | None = None):
        self._product_name = product_name
        self._pypi_name = pypi_name
        self._artifact = artifact

    def install(self) -> Path | None:
        return self._install_checking_versions()

    def _install_checking_versions(self) -> Path | None:
        latest_version = (
            self.get_local_artifact_version(self._artifact)
            if self._artifact
            else self.get_latest_artifact_version_from_pypi(self._pypi_name)
        )
        if latest_version is None:
            logger.warning(f"Could not determine the latest version of {self._pypi_name}")
            logger.error(f"Failed to install transpiler: {self._product_name}")
            return None
        installed_version = self.get_installed_version(self._product_name)
        if installed_version == latest_version:
            logger.info(f"{self._pypi_name} v{latest_version} already installed")
            return None
        return self._install_latest_version(latest_version)

    def _install_latest_version(self, version: str) -> Path | None:
        logger.info(f"Installing Databricks {self._product_name} transpiler v{version}")
        # use type(self) to workaround a mock bug on class methods
        self._product_path = type(self).transpilers_path() / self._product_name
        backup_path = Path(f"{self._product_path!s}-saved")
        if self._product_path.exists():
            os.rename(self._product_path, backup_path)
        self._product_path.mkdir(parents=True)
        self._install_path = self._product_path / "lib"
        self._install_path.mkdir()
        try:
            result = self._unsafe_install_latest_version(version)
            logger.info(f"Successfully installed {self._pypi_name} v{version}")
            if backup_path.exists():
                rmtree(backup_path)
            return result
        except (CalledProcessError, ValueError) as e:
            logger.error(f"Failed to install {self._pypi_name} v{version}", exc_info=e)
            rmtree(self._product_path)
            if backup_path.exists():
                os.rename(backup_path, self._product_path)
            return None

    def _unsafe_install_latest_version(self, version: str) -> Path | None:
        self._create_venv()
        self._install_with_pip()
        self._copy_lsp_resources()
        return self._post_install(version)

    def _create_venv(self) -> None:
        self._venv = self._install_path / ".venv"
        cwd = os.getcwd()
        try:
            os.chdir(self._install_path)
            # using the venv module doesn't work (maybe it's not possible to create a venv from a venv ?)
            # so falling back to something that works
            # for some reason this requires shell=True, so pass full cmd line
            cmd_line = f"{sys.executable} -m venv .venv"
            run(cmd_line, stdin=sys.stdin, stdout=sys.stdout, stderr=sys.stderr, shell=True, check=True)
            self._site_packages = self._locate_site_packages()
        finally:
            os.chdir(cwd)

    def _locate_site_packages(self) -> Path:
        # can't use sysconfig because it only works for currently running python
        if sys.platform == "win32":
            return self._locate_site_packages_windows()
        return self._locate_site_packages_linux_or_macos()

    def _locate_site_packages_windows(self) -> Path:
        packages = self._venv / "Lib" / "site-packages"
        if packages.exists():
            return packages
        raise ValueError(f"Could not locate 'site-packages' for {self._venv!s}")

    def _locate_site_packages_linux_or_macos(self) -> Path:
        lib = self._venv / "lib"
        for dir_ in os.listdir(lib):
            if dir_.startswith("python"):
                packages = lib / dir_ / "site-packages"
                if packages.exists():
                    return packages
        raise ValueError(f"Could not locate 'site-packages' for {self._venv!s}")

    def _install_with_pip(self) -> None:
        cwd = os.getcwd()
        try:
            os.chdir(self._install_path)
            # the way to call pip from python is highly sensitive to os and source type
            if self._artifact:
                self._install_local_artifact()
            else:
                self._install_remote_artifact()
        finally:
            os.chdir(cwd)

    def _install_local_artifact(self) -> None:
        pip = self._locate_pip()
        pip = pip.relative_to(self._install_path)
        target = self._site_packages.relative_to(self._install_path)
        if sys.platform == "win32":
            command = f"{pip!s} install {self._artifact!s} -t {target!s}"
            completed = run(command, stdin=sys.stdin, stdout=sys.stdout, stderr=sys.stderr, shell=False, check=False)
        else:
            command = f"'{pip!s}' install '{self._artifact!s}' -t '{target!s}'"
            completed = run(command, stdin=sys.stdin, stdout=sys.stdout, stderr=sys.stderr, shell=True, check=False)
        # checking return code later makes debugging easier
        completed.check_returncode()

    def _install_remote_artifact(self) -> None:
        pip = self._locate_pip()
        pip = pip.relative_to(self._install_path)
        target = self._site_packages.relative_to(self._install_path)
        if sys.platform == "win32":
            args = [str(pip), "install", self._pypi_name, "-t", str(target)]
            completed = run(args, stdin=sys.stdin, stdout=sys.stdout, stderr=sys.stderr, shell=False, check=False)
        else:
            args = [f"'{pip!s}'", "install", self._pypi_name, "-t", f"'{target!s}'"]
            completed = run(args, stdin=sys.stdin, stdout=sys.stdout, stderr=sys.stderr, shell=True, check=False)
        # checking return code later makes debugging easier
        completed.check_returncode()

    def _locate_pip(self) -> Path:
        return self._venv / "Scripts" / "pip3.exe" if sys.platform == "win32" else self._venv / "bin" / "pip3"

    def _copy_lsp_resources(self):
        lsp = self._site_packages / "lsp"
        if not lsp.exists():
            raise ValueError("Installed transpiler is missing a 'lsp' folder")
        shutil.copytree(lsp, self._install_path, dirs_exist_ok=True)

    def _post_install(self, version: str) -> Path | None:
        config = self._install_path / "config.yml"
        if not config.exists():
            raise ValueError("Installed transpiler is missing a 'config.yml' file in its 'lsp' folder")
        install_ext = "ps1" if sys.platform == "win32" else "sh"
        install_script = f"installer.{install_ext}"
        installer = self._install_path / install_script
        if installer.exists():
            self._run_custom_installer(installer)
        self._store_product_state(product_path=self._product_path, version=version)
        return self._install_path

    def _run_custom_installer(self, installer):
        args = [str(installer)]
        run(args, stdin=sys.stdin, stdout=sys.stdout, stderr=sys.stderr, cwd=str(self._install_path), check=True)


class MavenInstaller(TranspilerInstaller):
    # Maven Central, base URL.
    _maven_central_repo: str = "https://repo.maven.apache.org/maven2/"

    @classmethod
    def _artifact_base_url(cls, group_id: str, artifact_id: str) -> str:
        """Construct the base URL for a Maven artifact."""
        # Reference: https://maven.apache.org/repositories/layout.html
        group_path = group_id.replace(".", "/")
        return f"{cls._maven_central_repo}{group_path}/{artifact_id}/"

    @classmethod
    def artifact_metadata_url(cls, group_id: str, artifact_id: str) -> str:
        """Get the metadata URL for a Maven artifact."""
        # TODO: Unit test this method.
        return f"{cls._artifact_base_url(group_id, artifact_id)}maven-metadata.xml"

    @classmethod
    def artifact_url(
        cls, group_id: str, artifact_id: str, version: str, classifier: str | None = None, extension: str = "jar"
    ) -> str:
        """Get the URL for a versioned Maven artifact."""
        # TODO: Unit test this method, including classifier and extension.
        _classifier = f"-{classifier}" if classifier else ""
        artifact_base_url = cls._artifact_base_url(group_id, artifact_id)
        return f"{artifact_base_url}{version}/{artifact_id}-{version}{_classifier}.{extension}"

    @classmethod
    def get_current_maven_artifact_version(cls, group_id: str, artifact_id: str) -> str | None:
        url = cls.artifact_metadata_url(group_id, artifact_id)
        try:
            with request.urlopen(url) as server:
                text = server.read()
        except HTTPError as e:
            logger.error(f"Error while fetching maven metadata: {group_id}:{artifact_id}", exc_info=e)
            return None
        logger.debug(f"Maven metadata for {group_id}:{artifact_id}: {text}")
        return cls._extract_latest_release_version(text)

    @classmethod
    def _extract_latest_release_version(cls, maven_metadata: str) -> str | None:
        """Extract the latest release version from Maven metadata."""
        # Reference: https://maven.apache.org/repositories/metadata.html#The_A_Level_Metadata
        # TODO: Unit test this method, to verify the sequence of things it checks for.
        root = ET.fromstring(maven_metadata)
        for label in ("release", "latest"):
            version = root.findtext(f"./versioning/{label}")
            if version is not None:
                return version
        return root.findtext("./versioning/versions/version[last()]")

    @classmethod
    def download_artifact_from_maven(
        cls,
        group_id: str,
        artifact_id: str,
        version: str,
        target: Path,
        classifier: str | None = None,
        extension: str = "jar",
    ) -> bool:
        if target.exists():
            logger.warning(f"Skipping download of {group_id}:{artifact_id}:{version}; target already exists: {target}")
            return True
        url = cls.artifact_url(group_id, artifact_id, version, classifier, extension)
        try:
            path, _ = request.urlretrieve(url)
            logger.debug(f"Downloaded maven artefact from {url} to {path}")
        except URLError as e:
            logger.error(f"Unable to download maven artefact: {group_id}:{artifact_id}:{version}", exc_info=e)
            return False
        logger.debug(f"Moving {path} to {target}")
        move(path, target)
        logger.info(f"Successfully installed: {group_id}:{artifact_id}:{version}")
        return True

    def __init__(self, product_name: str, group_id: str, artifact_id: str, artifact: Path | None = None):
        self._product_name = product_name
        self._group_id = group_id
        self._artifact_id = artifact_id
        self._artifact = artifact

    def install(self) -> Path | None:
        return self._install_checking_versions()

    def _install_checking_versions(self) -> Path | None:
        if self._artifact:
            latest_version = self.get_local_artifact_version(self._artifact)
        else:
            latest_version = self.get_current_maven_artifact_version(self._group_id, self._artifact_id)
        if latest_version is None:
            logger.warning(f"Could not determine the latest version of Databricks {self._product_name} transpiler")
            logger.error("Failed to install transpiler: Databricks {self._product_name} transpiler")
            return None
        installed_version = self.get_installed_version(self._product_name)
        if installed_version == latest_version:
            logger.info(f"Databricks {self._product_name} transpiler v{latest_version} already installed")
            return None
        return self._install_version(latest_version)

    def _install_version(self, version: str) -> Path | None:
        logger.info(f"Installing Databricks {self._product_name} transpiler v{version}")
        # use type(self) to workaround a mock bug on class methods
        self._product_path = type(self).transpilers_path() / self._product_name
        backup_path = Path(f"{self._product_path!s}-saved")
        if backup_path.exists():
            rmtree(backup_path)
        if self._product_path.exists():
            os.rename(self._product_path, backup_path)
        self._product_path.mkdir(parents=True)
        self._install_path = self._product_path / "lib"
        self._install_path.mkdir()
        try:
            if self._unsafe_install_version(version):
                logger.info(f"Successfully installed {self._product_name} v{version}")
                self._store_product_state(self._product_path, version)
                if backup_path.exists():
                    rmtree(backup_path)
                return self._product_path
        except (KeyError, ValueError) as e:
            logger.error(f"Failed to install {self._product_name} v{version}", exc_info=e)
        rmtree(self._product_path)
        if backup_path.exists():
            os.rename(backup_path, self._product_path)
        return None

    def _unsafe_install_version(self, version: str) -> bool:
        jar_file_path = self._install_path / f"{self._artifact_id}.jar"
        if self._artifact:
            shutil.copyfile(self._artifact, jar_file_path)
        elif not self.download_artifact_from_maven(self._group_id, self._artifact_id, version, jar_file_path):
            logger.error(f"Failed to install Databricks {self._product_name} transpiler v{version}")
            return False
        self._copy_lsp_config(jar_file_path)
        return True

    def _copy_lsp_config(self, jar_file_path: Path) -> None:
        with ZipFile(jar_file_path) as zip_file:
            zip_file.extract("lsp/config.yml", self._install_path)
        shutil.move(self._install_path / "lsp" / "config.yml", self._install_path / "config.yml")
        os.rmdir(self._install_path / "lsp")


class WorkspaceInstaller:
    def __init__(
        self,
        ws: WorkspaceClient,
        prompts: Prompts,
        installation: Installation,
        install_state: InstallState,
        product_info: ProductInfo,
        resource_configurator: ResourceConfigurator,
        workspace_installation: WorkspaceInstallation,
        environ: dict[str, str] | None = None,
    ):
        self._ws = ws
        self._prompts = prompts
        self._installation = installation
        self._install_state = install_state
        self._product_info = product_info
        self._resource_configurator = resource_configurator
        self._ws_installation = workspace_installation

        if not environ:
            environ = dict(os.environ.items())

        if "DATABRICKS_RUNTIME_VERSION" in environ:
            msg = "WorkspaceInstaller is not supposed to be executed in Databricks Runtime"
            raise SystemExit(msg)

    def run(self, module: str, config: RemorphConfigs | None = None, artifact: str | None = None) -> RemorphConfigs:
        logger.debug(f"Initializing workspace installation for module: {module} (config: {config})")
        if module == "transpile" and artifact:
            self.install_artifact(artifact)
        elif module in {"transpile", "all"}:
            self.install_bladerunner()
            self.install_morpheus()
        if not config:
            config = self.configure(module)
        if self._is_testing():
            return config
        self._ws_installation.install(config)
        logger.info("Installation completed successfully! Please refer to the documentation for the next steps.")
        return config

    @classmethod
    def install_bladerunner(cls, artifact: Path | None = None):
        local_name = "bladerunner"
        pypi_name = "databricks-bb-plugin"
        TranspilerInstaller.install_from_pypi(local_name, pypi_name, artifact)

    @classmethod
    def install_morpheus(cls, artifact: Path | None = None):
        java_version = cls.get_java_version()
        if java_version is None or java_version < 110:
            logger.warning(
                "This software requires Java 11 or above. Please install Java and re-run 'install-transpile'."
            )
            return
        product_name = "databricks-morph-plugin"
        group_id = "com.databricks.labs"
        artifact_id = product_name
        TranspilerInstaller.install_from_maven(product_name, group_id, artifact_id, artifact)

    @classmethod
    def install_artifact(cls, artifact: str):
        path = Path(artifact)
        if not path.exists():
            logger.error(f"Could not locate artifact {artifact}")
            return
        if "morpheus-lsp" in path.name:
            cls.install_morpheus(path)
        elif "databricks_bb_plugin" in path.name:
            cls.install_bladerunner(path)
        else:
            logger.fatal(f"Cannot install unsupported artifact: {artifact}")

    @classmethod
    def get_java_version(cls) -> int | None:
        completed = run(["java", "-version"], shell=False, capture_output=True, check=False)
        try:
            completed.check_returncode()
        except CalledProcessError:
            return None
        result = completed.stderr.decode("utf-8")
        start = result.find(" version ")
        if start < 0:
            return None
        start = result.find('"', start + 1)
        if start < 0:
            return None
        end = result.find('"', start + 1)
        if end < 0:
            return None
        version = result[start + 1 : end]
        parts = version.split('.')
        return int(parts[0] + parts[1])

    def configure(self, module: str) -> RemorphConfigs:
        match module:
            case "transpile":
                logger.info("Configuring remorph `transpile`.")
                return RemorphConfigs(self._configure_transpile(), None)
            case "reconcile":
                logger.info("Configuring remorph `reconcile`.")
                return RemorphConfigs(None, self._configure_reconcile())
            case "all":
                logger.info("Configuring remorph `transpile` and `reconcile`.")
                return RemorphConfigs(
                    self._configure_transpile(),
                    self._configure_reconcile(),
                )
            case _:
                raise ValueError(f"Invalid input: {module}")

    def _is_testing(self):
        return self._product_info.product_name() != "remorph"

    def _configure_transpile(self) -> TranspileConfig:
        try:
            self._installation.load(TranspileConfig)
            logger.info("Remorph `transpile` is already installed on this workspace.")
            if not self._prompts.confirm("Do you want to override the existing installation?"):
                raise SystemExit(
                    "Remorph `transpile` is already installed and no override has been requested. Exiting..."
                )
        except NotFound:
            logger.info("Couldn't find existing `transpile` installation")
        except (PermissionDenied, SerdeError, ValueError, AttributeError):
            install_dir = self._installation.install_folder()
            logger.warning(
                f"Existing `transpile` installation at {install_dir} is corrupted. Continuing new installation..."
            )

        config = self._configure_new_transpile_installation()
        logger.info("Finished configuring remorph `transpile`.")
        return config

    def _configure_new_transpile_installation(self) -> TranspileConfig:
        default_config = self._prompt_for_new_transpile_installation()
        runtime_config = None
        catalog_name = "remorph"
        schema_name = "transpiler"
        if not default_config.skip_validation:
            catalog_name = self._configure_catalog()
            schema_name = self._configure_schema(catalog_name, "transpile")
            self._has_necessary_access(catalog_name, schema_name)
            warehouse_id = self._resource_configurator.prompt_for_warehouse_setup(TRANSPILER_WAREHOUSE_PREFIX)
            runtime_config = {"warehouse_id": warehouse_id}

        config = dataclasses.replace(
            default_config,
            catalog_name=catalog_name,
            schema_name=schema_name,
            sdk_config=runtime_config,
        )
        self._save_config(config)
        return config

    def _all_installed_dialects(self) -> list[str]:
        return sorted(TranspilerInstaller.all_dialects())

    def _transpilers_with_dialect(self, dialect: str) -> list[str]:
        return sorted(TranspilerInstaller.transpilers_with_dialect(dialect))

    def _transpiler_config_path(self, transpiler: str) -> Path:
        return TranspilerInstaller.transpiler_config_path(transpiler)

    def _prompt_for_new_transpile_installation(self) -> TranspileConfig:
        install_later = "Set it later"
        # TODO tidy this up, logger might not display the below in console...
        logger.info("Please answer a few questions to configure remorph `transpile`")
        all_dialects = [install_later] + self._all_installed_dialects()
        source_dialect: str | None = self._prompts.choice("Select the source dialect:", all_dialects, sort=False)
        if source_dialect == install_later:
            source_dialect = None
        transpiler_name: str | None = None
        transpiler_config_path: Path | None = None
        if source_dialect:
            transpilers = self._transpilers_with_dialect(source_dialect)
            if len(transpilers) > 1:
                transpilers = [install_later] + transpilers
                transpiler_name = self._prompts.choice("Select the transpiler:", transpilers, sort=False)
                if transpiler_name == install_later:
                    transpiler_name = None
            else:
                transpiler_name = next(t for t in transpilers)
                # TODO Change name for bladerunner
                logger.info(f"Remorph will use the {transpiler_name} transpiler")
            if transpiler_name:
                transpiler_config_path = self._transpiler_config_path(transpiler_name)
        transpiler_options: dict[str, JsonValue] | None = None
        if transpiler_config_path:
            transpiler_options = self._prompt_for_transpiler_options(
                cast(str, transpiler_name), cast(str, source_dialect)
            )
        input_source: str | None = self._prompts.question(
            "Enter input SQL path (directory/file)", default=install_later
        )
        if input_source == install_later:
            input_source = None
        output_folder = self._prompts.question("Enter output directory", default="transpiled")
        error_file_path = self._prompts.question("Enter error file path", default="errors.log")
        run_validation = self._prompts.confirm(
            "Would you like to validate the syntax and semantics of the transpiled queries?"
        )

        return TranspileConfig(
            transpiler_config_path=str(transpiler_config_path),
            transpiler_options=transpiler_options,
            source_dialect=source_dialect,
            skip_validation=(not run_validation),
            input_source=input_source,
            output_folder=output_folder,
            error_file_path=error_file_path,
        )

    def _prompt_for_transpiler_options(self, transpiler_name: str, source_dialect: str) -> dict[str, Any] | None:
        config_options = TranspilerInstaller.transpiler_config_options(transpiler_name, source_dialect)
        if len(config_options) == 0:
            return None
        return {option.flag: option.prompt_for_value(self._prompts) for option in config_options}

    def _configure_catalog(
        self,
    ) -> str:
        return self._resource_configurator.prompt_for_catalog_setup()

    def _configure_schema(
        self,
        catalog: str,
        default_schema_name: str,
    ) -> str:
        return self._resource_configurator.prompt_for_schema_setup(
            catalog,
            default_schema_name,
        )

    def _configure_reconcile(self) -> ReconcileConfig:
        try:
            self._installation.load(ReconcileConfig)
            logger.info("Remorph `reconcile` is already installed on this workspace.")
            if not self._prompts.confirm("Do you want to override the existing installation?"):
                raise SystemExit(
                    "Remorph `reconcile` is already installed and no override has been requested. Exiting..."
                )
        except NotFound:
            logger.info("Couldn't find existing `reconcile` installation")
        except (PermissionDenied, SerdeError, ValueError, AttributeError):
            install_dir = self._installation.install_folder()
            logger.warning(
                f"Existing `reconcile` installation at {install_dir} is corrupted. Continuing new installation..."
            )

        config = self._configure_new_reconcile_installation()
        logger.info("Finished configuring remorph `reconcile`.")
        return config

    def _configure_new_reconcile_installation(self) -> ReconcileConfig:
        default_config = self._prompt_for_new_reconcile_installation()
        self._save_config(default_config)
        return default_config

    def _prompt_for_new_reconcile_installation(self) -> ReconcileConfig:
        logger.info("Please answer a few questions to configure remorph `reconcile`")
        data_source = self._prompts.choice(
            "Select the Data Source:", [source_type.value for source_type in ReconSourceType]
        )
        report_type = self._prompts.choice(
            "Select the report type:", [report_type.value for report_type in ReconReportType]
        )
        scope_name = self._prompts.question(
            f"Enter Secret scope name to store `{data_source.capitalize()}` connection details / secrets",
            default=f"remorph_{data_source}",
        )

        db_config = self._prompt_for_reconcile_database_config(data_source)
        metadata_config = self._prompt_for_reconcile_metadata_config()

        return ReconcileConfig(
            data_source=data_source,
            report_type=report_type,
            secret_scope=scope_name,
            database_config=db_config,
            metadata_config=metadata_config,
        )

    def _prompt_for_reconcile_database_config(self, source) -> DatabaseConfig:
        source_catalog = None
        if source == ReconSourceType.SNOWFLAKE.value:
            source_catalog = self._prompts.question(f"Enter source catalog name for `{source.capitalize()}`")

        schema_prompt = f"Enter source schema name for `{source.capitalize()}`"
        if source in {ReconSourceType.ORACLE.value}:
            schema_prompt = f"Enter source database name for `{source.capitalize()}`"

        source_schema = self._prompts.question(schema_prompt)
        target_catalog = self._prompts.question("Enter target catalog name for Databricks")
        target_schema = self._prompts.question("Enter target schema name for Databricks")

        return DatabaseConfig(
            source_schema=source_schema,
            target_catalog=target_catalog,
            target_schema=target_schema,
            source_catalog=source_catalog,
        )

    def _prompt_for_reconcile_metadata_config(self) -> ReconcileMetadataConfig:
        logger.info("Configuring reconcile metadata.")
        catalog = self._configure_catalog()
        schema = self._configure_schema(
            catalog,
            "reconcile",
        )
        volume = self._configure_volume(catalog, schema, "reconcile_volume")
        self._has_necessary_access(catalog, schema, volume)
        return ReconcileMetadataConfig(catalog=catalog, schema=schema, volume=volume)

    def _configure_volume(
        self,
        catalog: str,
        schema: str,
        default_volume_name: str,
    ) -> str:
        return self._resource_configurator.prompt_for_volume_setup(
            catalog,
            schema,
            default_volume_name,
        )

    def _save_config(self, config: TranspileConfig | ReconcileConfig):
        logger.info(f"Saving configuration file {config.__file__}")
        self._installation.save(config)
        ws_file_url = self._installation.workspace_link(config.__file__)
        if self._prompts.confirm(f"Open config file {ws_file_url} in the browser?"):
            webbrowser.open(ws_file_url)

    def _has_necessary_access(self, catalog_name: str, schema_name: str, volume_name: str | None = None):
        self._resource_configurator.has_necessary_access(catalog_name, schema_name, volume_name)<|MERGE_RESOLUTION|>--- conflicted
+++ resolved
@@ -48,8 +48,6 @@
 class TranspilerInstaller(abc.ABC):
 
     @classmethod
-<<<<<<< HEAD
-=======
     def install_from_pypi(cls, product_name: str, pypi_name: str, artifact: Path | None = None) -> Path | None:
         installer = WheelInstaller(product_name, pypi_name, artifact)
         return installer.install()
@@ -62,7 +60,6 @@
         return installer.install()
 
     @classmethod
->>>>>>> 9bc797cd
     def labs_path(cls) -> Path:
         return Path.home() / ".databricks" / "labs"
 
