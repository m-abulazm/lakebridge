from pathlib import Path
<<<<<<< HEAD
from subprocess import run, CalledProcessError, Popen, PIPE, STDOUT
=======
from subprocess import run, CalledProcessError
>>>>>>> bbee17ad
from dataclasses import dataclass
from enum import Enum

import venv
import tempfile
import json
import logging
import yaml
import duckdb

from databricks.labs.remorph.connections.credential_manager import cred_file

from databricks.labs.remorph.assessments.profiler_config import PipelineConfig, Step
from databricks.labs.remorph.connections.database_manager import DatabaseManager

logger = logging.getLogger(__name__)
logger.setLevel("INFO")

DB_NAME = "profiler_extract.db"


class StepExecutionStatus(str, Enum):
    COMPLETE = "COMPLETE"
    ERROR = "ERROR"
    SKIPPED = "SKIPPED"


@dataclass
class StepExecutionResult:
    step_name: str
    status: StepExecutionStatus
    error_message: str | None = None


class PipelineClass:
    def __init__(self, config: PipelineConfig, executor: DatabaseManager | None):
        self.config = config
        self.executor = executor
        self.db_path_prefix = Path(config.extract_folder)

    def execute(self) -> list[StepExecutionResult]:
        logging.info(f"Pipeline initialized with config: {self.config.name}, version: {self.config.version}")
        execution_results: list[StepExecutionResult] = []
        for step in self.config.steps:
            result = self._process_step(step)
            execution_results.append(result)
            logging.info(f"Step '{step.name}' completed with status: {result.status}")

        logging.info("Pipeline execution completed")
        return execution_results
<<<<<<< HEAD

    def _process_step(self, step: Step) -> StepExecutionResult:
        if step.flag != "active":
            logging.info(f"Skipping step: {step.name} as it is not active")
            return StepExecutionResult(step_name=step.name, status=StepExecutionStatus.SKIPPED)

=======

    def _process_step(self, step: Step) -> StepExecutionResult:
        if step.flag != "active":
            logging.info(f"Skipping step: {step.name} as it is not active")
            return StepExecutionResult(step_name=step.name, status=StepExecutionStatus.SKIPPED)

>>>>>>> bbee17ad
        logging.debug(f"Executing step: {step.name}")
        try:
            status = self._execute_step(step)
            return StepExecutionResult(step_name=step.name, status=status)
        except RuntimeError as e:
            return StepExecutionResult(step_name=step.name, status=StepExecutionStatus.ERROR, error_message=str(e))

    def _execute_step(self, step: Step) -> StepExecutionStatus:
        if step.type == "sql":
            logging.info(f"Executing SQL step {step.name}")
            self._execute_sql_step(step)
            return StepExecutionStatus.COMPLETE
        if step.type == "python":
            logging.info(f"Executing Python step {step.name}")
            self._execute_python_step(step)
            return StepExecutionStatus.COMPLETE
        logging.error(f"Unsupported step type: {step.type}")
        raise RuntimeError(f"Unsupported step type: {step.type}")

    def _execute_sql_step(self, step: Step):
        logging.debug(f"Reading query from file: {step.extract_source}")
        with open(step.extract_source, 'r', encoding='utf-8') as file:
            query = file.read()

        if self.executor is None:
            logging.error("DatabaseManager executor is not set.")
            raise RuntimeError("DatabaseManager executor is not set.")

        # Execute the query using the database manager
        logging.info(f"Executing query: {query}")
        try:
            result = self.executor.execute_query(query)

            # Save the result to duckdb
            self._save_to_db(result, step.name, str(step.mode))
        except Exception as e:
            logging.error(f"SQL execution failed: {str(e)}")
            raise RuntimeError(f"SQL execution failed: {str(e)}") from e

    def _execute_python_step(self, step: Step):

        logging.debug(f"Executing Python script: {step.extract_source}")
        db_path = str(self.db_path_prefix / DB_NAME)
        credential_config = str(cred_file("remorph"))

<<<<<<< HEAD
=======
        # Create a temporary directory for the virtual environment
>>>>>>> bbee17ad
        with tempfile.TemporaryDirectory() as temp_dir:
            venv_dir = Path(temp_dir) / "venv"
            venv.create(venv_dir, with_pip=True)
            venv_python = venv_dir / "bin" / "python"
            venv_pip = venv_dir / "bin" / "pip"

            logger.info(f"Creating a virtual environment for Python script execution: ${venv_dir}")
<<<<<<< HEAD
            if step.dependencies:
                self._install_dependencies(venv_pip, step.dependencies)

            self._run_python_script(venv_python, step.extract_source, db_path, credential_config)

    @staticmethod
    def _install_dependencies(venv_pip, dependencies):
        logging.info(f"Installing dependencies: {', '.join(dependencies)}")
        try:
            logging.debug("Upgrading local pip")
            run([str(venv_pip), "install", "--upgrade", "pip"], check=True)
            run([str(venv_pip), "install", *dependencies], check=True)
        except CalledProcessError as e:
            logging.error(f"Failed to install dependencies: {e.stderr}")
            raise RuntimeError(f"Failed to install dependencies: {e.stderr}") from e

    @staticmethod
    def _run_python_script(venv_python, script_path, db_path, credential_config):
        output_lines = []
        try:
            with Popen(
                [
                    str(venv_python),
                    str(script_path),
                    "--db-path",
                    db_path,
                    "--credential-config-path",
                    credential_config,
                ],
                stdout=PIPE,
                stderr=STDOUT,
                text=True,
                bufsize=1,
            ) as process:
                if process.stdout is not None:
                    for line in process.stdout:
                        logger.info(line.rstrip())
                        output_lines.append(line)
                process.wait()
        except Exception as e:
            logging.error(f"Python script failed: {str(e)}")
            raise RuntimeError(f"Script execution failed: {str(e)}") from e

        if output_lines:
            try:
                output = json.loads(output_lines[-1])
                if output.get("status") == "success":
                    logging.info(f"Python script completed: {output['message']}")
                else:
                    raise RuntimeError(f"Script reported error: {output.get('message', 'Unknown error')}")
            except json.JSONDecodeError:
                logging.info("Could not parse script output as JSON.")
        if process.returncode != 0:
            raise RuntimeError(f"Script execution failed with exit code {process.returncode}")
=======
            # Install dependencies in the virtual environment
            if step.dependencies:
                logging.info(f"Installing dependencies: {', '.join(step.dependencies)}")
                try:
                    logging.debug("Upgrading local pip")
                    run([str(venv_pip), "install", "--upgrade", "pip"], check=True, capture_output=True, text=True)

                    run([str(venv_pip), "install", *step.dependencies], check=True, capture_output=True, text=True)
                except CalledProcessError as e:
                    logging.error(f"Failed to install dependencies: {e.stderr}")
                    raise RuntimeError(f"Failed to install dependencies: {e.stderr}") from e

            # Execute the Python script using the virtual environment's Python interpreter
            try:
                result = run(
                    [
                        str(venv_python),
                        str(step.extract_source),
                        "--db-path",
                        db_path,
                        "--credential-config-path",
                        credential_config,
                    ],
                    check=True,
                    capture_output=True,
                    text=True,
                )

                try:
                    output = json.loads(result.stdout)
                    if output["status"] == "success":
                        logging.info(f"Python script completed: {output['message']}")
                    else:
                        raise RuntimeError(f"Script reported error: {output['message']}")
                except json.JSONDecodeError:
                    logging.info(f"Python script output: {result.stdout}")

            except CalledProcessError as e:
                error_msg = e.stderr
                logging.error(f"Python script failed: {error_msg}")
                raise RuntimeError(f"Script execution failed: {error_msg}") from e
>>>>>>> bbee17ad

    def _save_to_db(self, result, step_name: str, mode: str, batch_size: int = 1000):
        self._create_dir(self.db_path_prefix)
        db_path = str(self.db_path_prefix / DB_NAME)

        with duckdb.connect(db_path) as conn:
            columns = result.keys()
            # TODO: Add support for figuring out data types from SQLALCHEMY result object result.cursor.description is not reliable
            schema = ' STRING, '.join(columns) + ' STRING'

            # Handle write modes
            if mode == 'overwrite':
                conn.execute(f"CREATE OR REPLACE TABLE {step_name} ({schema})")
            elif mode == 'append' and step_name not in conn.get_table_names(""):
                conn.execute(f"CREATE TABLE {step_name} ({schema})")

            # Batch insert using prepared statements
            placeholders = ', '.join(['?' for _ in columns])
            insert_query = f"INSERT INTO {step_name} VALUES ({placeholders})"

            # Fetch and insert rows in batches
            while True:
                rows = result.fetchmany(batch_size)
                if not rows:
                    break
                conn.executemany(insert_query, rows)

    @staticmethod
    def _create_dir(dir_path: Path):
        if not Path(dir_path).exists():
            dir_path.mkdir(parents=True, exist_ok=True)

    @staticmethod
    def load_config_from_yaml(file_path: str) -> PipelineConfig:
        with open(file_path, 'r', encoding='utf-8') as file:
            data = yaml.safe_load(file)
        steps = [Step(**step) for step in data['steps']]
        return PipelineConfig(
            name=data['name'], version=data['version'], extract_folder=data['extract_folder'], steps=steps
        )<|MERGE_RESOLUTION|>--- conflicted
+++ resolved
@@ -1,9 +1,5 @@
 from pathlib import Path
-<<<<<<< HEAD
 from subprocess import run, CalledProcessError, Popen, PIPE, STDOUT
-=======
-from subprocess import run, CalledProcessError
->>>>>>> bbee17ad
 from dataclasses import dataclass
 from enum import Enum
 
@@ -54,21 +50,11 @@
 
         logging.info("Pipeline execution completed")
         return execution_results
-<<<<<<< HEAD
 
     def _process_step(self, step: Step) -> StepExecutionResult:
         if step.flag != "active":
             logging.info(f"Skipping step: {step.name} as it is not active")
             return StepExecutionResult(step_name=step.name, status=StepExecutionStatus.SKIPPED)
-
-=======
-
-    def _process_step(self, step: Step) -> StepExecutionResult:
-        if step.flag != "active":
-            logging.info(f"Skipping step: {step.name} as it is not active")
-            return StepExecutionResult(step_name=step.name, status=StepExecutionStatus.SKIPPED)
-
->>>>>>> bbee17ad
         logging.debug(f"Executing step: {step.name}")
         try:
             status = self._execute_step(step)
@@ -114,10 +100,8 @@
         db_path = str(self.db_path_prefix / DB_NAME)
         credential_config = str(cred_file("remorph"))
 
-<<<<<<< HEAD
-=======
+
         # Create a temporary directory for the virtual environment
->>>>>>> bbee17ad
         with tempfile.TemporaryDirectory() as temp_dir:
             venv_dir = Path(temp_dir) / "venv"
             venv.create(venv_dir, with_pip=True)
@@ -125,7 +109,6 @@
             venv_pip = venv_dir / "bin" / "pip"
 
             logger.info(f"Creating a virtual environment for Python script execution: ${venv_dir}")
-<<<<<<< HEAD
             if step.dependencies:
                 self._install_dependencies(venv_pip, step.dependencies)
 
@@ -180,49 +163,6 @@
                 logging.info("Could not parse script output as JSON.")
         if process.returncode != 0:
             raise RuntimeError(f"Script execution failed with exit code {process.returncode}")
-=======
-            # Install dependencies in the virtual environment
-            if step.dependencies:
-                logging.info(f"Installing dependencies: {', '.join(step.dependencies)}")
-                try:
-                    logging.debug("Upgrading local pip")
-                    run([str(venv_pip), "install", "--upgrade", "pip"], check=True, capture_output=True, text=True)
-
-                    run([str(venv_pip), "install", *step.dependencies], check=True, capture_output=True, text=True)
-                except CalledProcessError as e:
-                    logging.error(f"Failed to install dependencies: {e.stderr}")
-                    raise RuntimeError(f"Failed to install dependencies: {e.stderr}") from e
-
-            # Execute the Python script using the virtual environment's Python interpreter
-            try:
-                result = run(
-                    [
-                        str(venv_python),
-                        str(step.extract_source),
-                        "--db-path",
-                        db_path,
-                        "--credential-config-path",
-                        credential_config,
-                    ],
-                    check=True,
-                    capture_output=True,
-                    text=True,
-                )
-
-                try:
-                    output = json.loads(result.stdout)
-                    if output["status"] == "success":
-                        logging.info(f"Python script completed: {output['message']}")
-                    else:
-                        raise RuntimeError(f"Script reported error: {output['message']}")
-                except json.JSONDecodeError:
-                    logging.info(f"Python script output: {result.stdout}")
-
-            except CalledProcessError as e:
-                error_msg = e.stderr
-                logging.error(f"Python script failed: {error_msg}")
-                raise RuntimeError(f"Script execution failed: {error_msg}") from e
->>>>>>> bbee17ad
 
     def _save_to_db(self, result, step_name: str, mode: str, batch_size: int = 1000):
         self._create_dir(self.db_path_prefix)
