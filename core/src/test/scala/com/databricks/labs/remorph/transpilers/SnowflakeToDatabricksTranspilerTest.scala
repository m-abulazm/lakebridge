--- conflicted
+++ resolved
@@ -148,22 +148,6 @@
            |  t1;""".stripMargin
     }
 
-<<<<<<< HEAD
-    "transpile ARRAY_REMOVE function" ignore {
-      // TODO: enable the test once the parsing issue is fixed
-      // https://github.com/databrickslabs/remorph/issues/978
-      "SELECT ARRAY_REMOVE([1, 2, 3], 1);" transpilesTo
-        "SELECT ARRAY_REMOVE(ARRAY(1, 2, 3), 1);"
-
-      "SELECT ARRAY_REMOVE([2, 3, 4.00::DOUBLE, 4, NULL], 4);" transpilesTo
-        "SELECT ARRAY_REMOVE(ARRAY(2, 3, 4.00::DOUBLE, 4, NULL), 4);"
-
-      // In Snow, if the value to remove is a VARCHAR,
-      // it is required to cast the value to VARIANT.
-      "SELECT ARRAY_REMOVE(['a', 'b', 'c'], 'a'::VARIANT);" transpilesTo
-        "SELECT ARRAY_REMOVE(ARRAY('a', 'b', 'c'), 'a');"
-    }
-=======
     "transpile MONTHS_BETWEEN function" in {
       "SELECT MONTHS_BETWEEN('2021-02-01'::DATE, '2021-01-01'::DATE);" transpilesTo
         """SELECT
@@ -179,7 +163,20 @@
            |  ;""".stripMargin
     }
 
->>>>>>> 7457d081
+    "transpile ARRAY_REMOVE function" ignore {
+      // TODO: enable the test once the parsing issue is fixed
+      // https://github.com/databrickslabs/remorph/issues/978
+      "SELECT ARRAY_REMOVE([1, 2, 3], 1);" transpilesTo
+        "SELECT ARRAY_REMOVE(ARRAY(1, 2, 3), 1);"
+
+      "SELECT ARRAY_REMOVE([2, 3, 4.00::DOUBLE, 4, NULL], 4);" transpilesTo
+        "SELECT ARRAY_REMOVE(ARRAY(2, 3, 4.00::DOUBLE, 4, NULL), 4);"
+
+      // In Snow, if the value to remove is a VARCHAR,
+      // it is required to cast the value to VARIANT.
+      "SELECT ARRAY_REMOVE(['a', 'b', 'c'], 'a'::VARIANT);" transpilesTo
+        "SELECT ARRAY_REMOVE(ARRAY('a', 'b', 'c'), 'a');"
+    }
   }
 
   "Snowflake transpile function with optional brackets" should {
