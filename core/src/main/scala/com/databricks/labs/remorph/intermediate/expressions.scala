package com.databricks.labs.remorph.intermediate

import java.util.{UUID}

// Expression used to refer to fields, functions and similar. This can be used everywhere
// expressions in SQL appear.
<<<<<<< HEAD
abstract class Expression(origin: Origin = Origin.empty) extends TreeNode[Expression]()(origin) {
=======
abstract class Expression(_origin: Option[Origin] = Option.empty) extends TreeNode[Expression](_origin) {

>>>>>>> 72a4df72
  lazy val resolved: Boolean = childrenResolved

  def dataType: DataType

  def childrenResolved: Boolean = children.forall(_.resolved)

  def references: AttributeSet = new AttributeSet(children.flatMap(_.references): _*)
}

/** Expression without any child expressions */
abstract class LeafExpression extends Expression {
  override final def children: Seq[Expression] = Nil
}

object NamedExpression {
  private val curId = new java.util.concurrent.atomic.AtomicLong()
  private[intermediate] val jvmId = UUID.randomUUID()
  def newExprId: ExprId = ExprId(curId.getAndIncrement(), jvmId)
  def unapply(expr: NamedExpression): Option[(String, DataType)] = Some((expr.name, expr.dataType))
}

case class ExprId(id: Long, jvmId: UUID) {
  override def hashCode(): Int = id.hashCode()
  override def equals(other: Any): Boolean = other match {
    case ExprId(id, jvmId) => this.id == id && this.jvmId == jvmId
    case _ => false
  }
}

object ExprId {
  def apply(id: Long): ExprId = ExprId(id, NamedExpression.jvmId)
}

trait NamedExpression extends Expression {
  def name: String
  def exprId: ExprId

  /**
   * Returns a dot separated fully qualified name for this attribute. Given that there can be multiple qualifiers, it is
   * possible that there are other possible way to refer to this attribute.
   */
  def qualifiedName: String = (qualifier :+ name).mkString(".")

  /**
   * Optional qualifier for the expression. Qualifier can also contain the fully qualified information, for e.g,
   * Sequence of string containing the database and the table name
   *
   * For now, since we do not allow using original table name to qualify a column name once the table is aliased, this
   * can only be:
   *
   *   1. Empty Seq: when an attribute doesn't have a qualifier, e.g. top level attributes aliased in the SELECT clause,
   *      or column from a LocalRelation. 2. Seq with a Single element: either the table name or the alias name of the
   *      table. 3. Seq with 2 elements: database name and table name 4. Seq with 3 elements: catalog name, database
   *      name and table name
   */
  def qualifier: Seq[String]

  def toAttribute: Attribute

  /** Returns a copy of this expression with a new `exprId`. */
  def newInstance(): NamedExpression
}

class AttributeSet(val attrs: NamedExpression*) extends Set[NamedExpression] {
  def this(attrs: Set[NamedExpression]) = this(attrs.toSeq: _*)

  override def iterator: Iterator[NamedExpression] = attrs.iterator

  override def +(elem: NamedExpression): AttributeSet = new AttributeSet(attrs :+ elem: _*)

  override def -(elem: NamedExpression): AttributeSet = new AttributeSet(attrs.filterNot(_ == elem): _*)

  def --(other: AttributeSet): AttributeSet = new AttributeSet(attrs.filterNot(other.contains): _*)

  override def contains(key: NamedExpression): Boolean = attrs.contains(key)
}

abstract class Attribute extends LeafExpression with NamedExpression {

  @transient
  override lazy val references: AttributeSet = new AttributeSet(this)

  override def toAttribute: Attribute = this
}

case class AttributeReference(
    name: String,
    dataType: DataType,
    nullable: Boolean = true,
    exprId: ExprId = NamedExpression.newExprId,
    qualifier: Seq[String] = Seq.empty[String])
    extends Attribute {
  override def newInstance(): NamedExpression = copy(exprId = NamedExpression.newExprId)
}

abstract class Unary(val child: Expression) extends Expression {
  override def children: Seq[Expression] = Seq(child)
}

abstract class Binary(left: Expression, right: Expression) extends Expression {
  override def children: Seq[Expression] = Seq(left, right)
}

case class WhenBranch(condition: Expression, expression: Expression) extends Binary(condition, expression) {
  override def dataType: DataType = expression.dataType
}

case class Case(expression: Option[Expression], branches: Seq[WhenBranch], otherwise: Option[Expression])
    extends Expression {
  override def children: Seq[Expression] = expression.toSeq ++
    branches.flatMap(b => Seq(b.condition, b.expression)) ++ otherwise
  override def dataType: DataType = branches.head.dataType
}

/** isnotnull(expr) - Returns true if `expr` is not null, or false otherwise. */
case class IsNotNull(left: Expression) extends Unary(left) {
  override def dataType: DataType = left.dataType
}

/** isnull(expr) - Returns true if `expr` is null, or false otherwise. */
case class IsNull(left: Expression) extends Unary(left) {
  override def dataType: DataType = left.dataType
}

abstract class FrameType
case object UndefinedFrame extends FrameType
case object RangeFrame extends FrameType
case object RowsFrame extends FrameType

sealed trait FrameBoundary
case object CurrentRow extends FrameBoundary
case object UnboundedPreceding extends FrameBoundary
case object UnboundedFollowing extends FrameBoundary
case class PrecedingN(n: Expression) extends FrameBoundary
case class FollowingN(n: Expression) extends FrameBoundary
case object NoBoundary extends FrameBoundary
case class WindowFrame(frame_type: FrameType, lower: FrameBoundary, upper: FrameBoundary)

case class Window(
    window_function: Expression,
    partition_spec: Seq[Expression] = Seq.empty,
    sort_order: Seq[SortOrder] = Seq.empty,
    frame_spec: Option[WindowFrame] = None,
    ignore_nulls: Boolean = false) // TODO: this is a property of Last(), not Window
    extends Expression {
  override def children: Seq[Expression] = Seq(window_function) ++ partition_spec ++ sort_order
  override def dataType: DataType = window_function.dataType
}

/** cast(expr AS type) - Casts the value `expr` to the target data type `type`. */
case class Cast(
    expr: Expression,
    dataType: DataType,
    type_str: String = "",
    returnNullOnError: Boolean = false,
    timeZoneId: Option[String] = None)
    extends Unary(expr)

case class CalendarInterval(months: Int, days: Int, microseconds: Long) extends LeafExpression {
  override def dataType: DataType = CalendarIntervalType
}

case class StructExpr(fields: Seq[StarOrAlias]) extends Expression {
  override def children: Seq[Expression] = fields.map {
    case a: Alias => a
    case s: Star => s
  }

  override def dataType: DataType = fields match {
    case Nil => UnresolvedType
    case Seq(Star(_)) => UnresolvedType
    case _ =>
      StructType(fields.map { case Alias(child, Id(name, _)) =>
        StructField(name, child.dataType)
      })
  }
}

case class UpdateFields(struct_expression: Expression, field_name: String, value_expression: Option[Expression])
    extends Expression {
  override def children: Seq[Expression] = struct_expression :: value_expression.toList
  override def dataType: DataType = UnresolvedType // TODO: Fix this
}

trait StarOrAlias

case class Alias(expr: Expression, name: Id) extends Unary(expr) with StarOrAlias {
  override def dataType: DataType = expr.dataType
}

case class LambdaFunction(function: Expression, arguments: Seq[UnresolvedNamedLambdaVariable]) extends Expression {
  override def children: Seq[Expression] = function +: arguments
  override def dataType: DataType = UnresolvedType // TODO: Fix this
}

case class UnresolvedNamedLambdaVariable(name_parts: Seq[String]) extends Expression {
  override def children: Seq[Expression] = Nil
  override def dataType: DataType = UnresolvedType
}

case class PythonUDF(output_type: DataType, eval_type: Int, command: Array[Byte], python_ver: String)
    extends LeafExpression {
  override def dataType: DataType = output_type
}

case class ScalarScalaUDF(payload: Array[Byte], inputTypes: Seq[DataType], outputType: DataType, nullable: Boolean)
    extends LeafExpression {
  override def dataType: DataType = outputType
}

case class JavaUDF(class_name: String, output_type: Option[DataType], aggregate: Boolean) extends LeafExpression {
  override def dataType: DataType = output_type.getOrElse(UnresolvedType)
}

case class CommonInlineUserDefinedFunction(
    function_name: String,
    deterministic: Boolean,
    arguments: Seq[Expression],
    python_udf: Option[PythonUDF],
    scalar_scala_udf: Option[ScalarScalaUDF],
    java_udf: Option[JavaUDF])
    extends Expression {
  override def children: Seq[Expression] = arguments ++ python_udf.toSeq ++ scalar_scala_udf.toSeq ++ java_udf.toSeq
  override def dataType: DataType = UnresolvedType
}

case class Variable(name: String) extends LeafExpression {
  override def dataType: DataType = UnresolvedType
}

case class SchemaReference(columnName: Expression) extends Unary(columnName) {
  override def dataType: DataType = UnresolvedType
}<|MERGE_RESOLUTION|>--- conflicted
+++ resolved
@@ -4,12 +4,8 @@
 
 // Expression used to refer to fields, functions and similar. This can be used everywhere
 // expressions in SQL appear.
-<<<<<<< HEAD
-abstract class Expression(origin: Origin = Origin.empty) extends TreeNode[Expression]()(origin) {
-=======
 abstract class Expression(_origin: Option[Origin] = Option.empty) extends TreeNode[Expression](_origin) {
 
->>>>>>> 72a4df72
   lazy val resolved: Boolean = childrenResolved
 
   def dataType: DataType
